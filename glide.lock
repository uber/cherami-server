--- conflicted
+++ resolved
@@ -113,11 +113,7 @@
   - common/websocket
   - stream
 - name: github.com/uber/cherami-thrift
-<<<<<<< HEAD
-  version: dc1ba01665e1f949421fa0acd0cac4d941430738
-=======
-  version: 8cf6af068f1f1afd930c6a43ecdd9d0dca2289d5
->>>>>>> 959d6b3f
+  version: 861f8bd62edd6b89c8e200c230a6611647fecab8
   subpackages:
   - .generated/go/admin
   - .generated/go/cherami
