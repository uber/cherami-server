// Copyright (c) 2016 Uber Technologies, Inc.
//
// Permission is hereby granted, free of charge, to any person obtaining a copy
// of this software and associated documentation files (the "Software"), to deal
// in the Software without restriction, including without limitation the rights
// to use, copy, modify, merge, publish, distribute, sublicense, and/or sell
// copies of the Software, and to permit persons to whom the Software is
// furnished to do so, subject to the following conditions:
//
// The above copyright notice and this permission notice shall be included in
// all copies or substantial portions of the Software.
//
// THE SOFTWARE IS PROVIDED "AS IS", WITHOUT WARRANTY OF ANY KIND, EXPRESS OR
// IMPLIED, INCLUDING BUT NOT LIMITED TO THE WARRANTIES OF MERCHANTABILITY,
// FITNESS FOR A PARTICULAR PURPOSE AND NONINFRINGEMENT. IN NO EVENT SHALL THE
// AUTHORS OR COPYRIGHT HOLDERS BE LIABLE FOR ANY CLAIM, DAMAGES OR OTHER
// LIABILITY, WHETHER IN AN ACTION OF CONTRACT, TORT OR OTHERWISE, ARISING FROM,
// OUT OF OR IN CONNECTION WITH THE SOFTWARE OR THE USE OR OTHER DEALINGS IN
// THE SOFTWARE.

package integration

import (
	"encoding/json"
	"fmt"
	"math"
	"math/rand"
	"net"
	"strconv"
	"strings"
	"sync"
	"sync/atomic"
	"time"

	"github.com/uber-common/bark"
	"github.com/uber/tchannel-go/thrift"

	"github.com/pborman/uuid"
	"github.com/stretchr/testify/suite"
	client "github.com/uber/cherami-client-go/client/cherami"
	"github.com/uber/cherami-server/common"
	"github.com/uber/cherami-server/common/metrics"
	"github.com/uber/cherami-server/services/controllerhost"
	"github.com/uber/cherami-server/services/storehost"
	"github.com/uber/cherami-thrift/.generated/go/admin"
	"github.com/uber/cherami-thrift/.generated/go/cherami"
	"github.com/uber/cherami-thrift/.generated/go/controller"
	"github.com/uber/cherami-thrift/.generated/go/metadata"
	"github.com/uber/cherami-thrift/.generated/go/shared"

	"testing"
)

type NetIntegrationSuiteParallelB struct {
	testBase
}
type NetIntegrationSuiteParallelA struct {
	testBase
}
type NetIntegrationSuiteParallelC struct {
	testBase
}
type NetIntegrationSuiteParallelD struct {
	testBase
}
type NetIntegrationSuiteParallelE struct {
	testBase
}
type NetIntegrationSuiteSerial struct {
	testBase
}

func TestNetIntegrationSuiteParallelA(t *testing.T) {
	s := new(NetIntegrationSuiteParallelA)
	s.testBase.SetupSuite(t)
	t.Parallel()
	suite.Run(t, s)
}
func TestNetIntegrationSuiteParallelB(t *testing.T) {
	s := new(NetIntegrationSuiteParallelB)
	s.testBase.SetupSuite(t)
	t.Parallel()
	suite.Run(t, s)
}
func TestNetIntegrationSuiteParallelC(t *testing.T) {
	s := new(NetIntegrationSuiteParallelC)
	s.testBase.SetupSuite(t)
	t.Parallel()
	suite.Run(t, s)
}
func TestNetIntegrationSuiteParallelD(t *testing.T) {
	s := new(NetIntegrationSuiteParallelD)
	s.testBase.SetupSuite(t)
	t.Parallel()
	suite.Run(t, s)
}
func TestNetIntegrationSuiteParallelE(t *testing.T) {
	s := new(NetIntegrationSuiteParallelE)
	s.testBase.SetupSuite(t)
	t.Parallel()
	suite.Run(t, s)
}

// Disabled, since it is apparently impossible to get this test to run without racing with the parallel tests
func XXXTestNetIntegrationSuiteSerial(t *testing.T) {
	if !testing.Short() {
		s := new(NetIntegrationSuiteSerial)
		s.testBase.SetupSuite(t)
		suite.Run(t, s)
	}
}

func createCheramiClient(svcName string, ipaddr string, port int, logger bark.Logger) client.Client {
	options := &client.ClientOptions{
		Timeout: time.Second * 30,
		ReconfigurationPollingInterval: time.Second,
	}
	if logger != nil {
		options.Logger = logger
	}
	cc, _ := client.NewClient(svcName, ipaddr, port, options)
	return cc
}

func (s *NetIntegrationSuiteParallelC) TestMsgCacheLimit() {
	destPath := "/dest/TestMsgCacheLimit"
	cgPath := "/cg/TestMsgCacheLimit"
	testMsgCount := 100
	testMsgCacheLimit := 50
	log := common.GetDefaultLogger()

	value := fmt.Sprintf("%v/%v=%v", destPath, cgPath, testMsgCacheLimit)

	// set the message cache limit for this cg on the outputhost to be a smaller number
	cItem := &metadata.ServiceConfigItem{
		ServiceName:    common.StringPtr("cherami-outputhost"),
		ServiceVersion: common.StringPtr("*"),
		Sku:            common.StringPtr("*"),
		Hostname:       common.StringPtr("*"),
		ConfigKey:      common.StringPtr("messagecachesize"),
		ConfigValue:    common.StringPtr(value),
	}

	req := &metadata.UpdateServiceConfigRequest{ConfigItem: cItem}
	err := s.mClient.UpdateServiceConfig(nil, req)
	s.NoError(err)

	time.Sleep(10 * time.Millisecond)

	// Create the client
	ipaddr, port, _ := net.SplitHostPort(s.GetFrontend().GetTChannel().PeerInfo().HostPort)
	portNum, _ := strconv.Atoi(port)
	cheramiClient := createCheramiClient("cherami-test-limit", ipaddr, portNum, nil)

	// Create the destination to publish message
	crReq := cherami.NewCreateDestinationRequest()
	crReq.Path = common.StringPtr(destPath)
	crReq.Type = cherami.DestinationTypePtr(0)
	crReq.ConsumedMessagesRetention = common.Int32Ptr(60)
	crReq.UnconsumedMessagesRetention = common.Int32Ptr(120)
	crReq.OwnerEmail = common.StringPtr("lhcIntegration@uber.com")

	desDesc, _ := cheramiClient.CreateDestination(crReq)
	s.NotNil(desDesc)

	// we should see the destination now in cassandra
	rReq := cherami.NewReadDestinationRequest()
	rReq.Path = common.StringPtr(destPath)
	readDesc, _ := cheramiClient.ReadDestination(rReq)
	s.NotNil(readDesc)

	// ==WRITE==

	log.Info("Write test beginning...")

	// Create the publisher
	cPublisherReq := &client.CreatePublisherRequest{
		Path: destPath,
	}

	publisherTest := cheramiClient.CreatePublisher(cPublisherReq)
	s.NotNil(publisherTest)

	err = publisherTest.Open()
	s.NoError(err)
	// Publish messages
	doneCh := make(chan *client.PublisherReceipt, testMsgCount)
	var wg sync.WaitGroup
	wg.Add(1)
	go func() {
		for i := 0; i < testMsgCount; i++ {
			receipt := <-doneCh
			log.Infof("client: acking id %s", receipt.Receipt)
			s.NoError(receipt.Error)
		}
		wg.Done()
	}()

	for i := 0; i < testMsgCount; i++ {
		data := []byte(fmt.Sprintf("msg_%d", i))
		id, err1 := publisherTest.PublishAsync(
			&client.PublisherMessage{
				Data: data,
			},
			doneCh,
		)
		log.Infof("client: publishing data: %s with id %s", data, id)
		s.NoError(err1)
	}

	wg.Wait()
	publisherTest.Close()

	// ==READ==

	// Create the consumer group
	cgReq := cherami.NewCreateConsumerGroupRequest()
	cgReq.ConsumerGroupName = common.StringPtr(cgPath)
	cgReq.DestinationPath = common.StringPtr(destPath)
	cgReq.LockTimeoutInSeconds = common.Int32Ptr(30) // this is the message redilvery timeout
	cgReq.MaxDeliveryCount = common.Int32Ptr(1)
	cgReq.OwnerEmail = common.StringPtr("consumer_integration_test@uber.com")

	cgDesc, err := cheramiClient.CreateConsumerGroup(cgReq)
	s.NoError(err)
	s.NotNil(cgDesc)
	s.Equal(cgReq.GetDestinationPath(), cgDesc.GetDestinationPath(), "Wrong destination path")
	s.Equal(cgReq.GetConsumerGroupName(), cgDesc.GetConsumerGroupName(), "Wrong consumer group name")
	s.Equal(cgReq.GetLockTimeoutInSeconds(), cgDesc.GetLockTimeoutInSeconds(), "Wrong LockTimeoutInSeconds")
	s.Equal(cgReq.GetMaxDeliveryCount(), cgDesc.GetMaxDeliveryCount(), "Wrong MaxDeliveryCount")
	s.Equal(cherami.ConsumerGroupStatus_ENABLED, cgDesc.GetStatus(), "Wrong Status")
	s.Equal(cgReq.GetOwnerEmail(), cgDesc.GetOwnerEmail(), "Wrong OwnerEmail")

	cConsumerReq := &client.CreateConsumerRequest{
		Path:              destPath,
		ConsumerGroupName: cgPath,
		ConsumerName:      "TestMsgCacheLimitConsumerName",
		PrefetchCount:     1,
		Options:           &client.ClientOptions{Timeout: time.Second * 30}, // this is the thrift context timeout
	}

	consumerTest := cheramiClient.CreateConsumer(cConsumerReq)
	s.NotNil(consumerTest)

	// Open the consumer channel
	delivery := make(chan client.Delivery, 1)
	delivery, err = consumerTest.Open(delivery)
	s.NoError(err)

	outstandingMsgs := []client.Delivery{}
	msgCount := 0
	// Read the messages in a loop. We will exit the loop via a timeout
ReadLoop:
	for i := 0; i < testMsgCount; i++ {
		timeout := time.NewTimer(time.Second * 10)
		log.Infof("waiting to get a message on del chan")
		select {
		case msg := <-delivery:
			msgCount++
			log.Infof("Read message: #%v (msg ID:%v) but not acking the message", msgCount, msg.GetMessage().Payload.GetID())
			outstandingMsgs = append(outstandingMsgs, msg)
		case <-timeout.C:
			// we expect the timeout here because we already have read all messages outstanding
			log.Errorf("consumer delivery channel timed out after %v messages", msgCount)
			break ReadLoop
		}
	}

	log.Infof("there are: %v outstanding messages", msgCount)
	s.Equal(msgCount, testMsgCacheLimit)

	// now ack all outstanding messages
	for _, msg := range outstandingMsgs {
		log.Infof("acking message with ID: %v", msg.GetMessage().Payload.GetID())
		msg.Ack()
	}

	// now read all the remaining messages
	log.Infof("now read additional messages")
ReadLoop2:
	for ; msgCount < testMsgCount; msgCount++ {
		timeout := time.NewTimer(time.Second * 10)
		log.Infof("waiting to get a message on del chan")
		select {
		case msg := <-delivery:
			log.Infof("Read message: #%v (msg ID:%v) acking the message", msgCount+1, msg.GetMessage().Payload.GetID())
			msg.Ack()
		case <-timeout.C:
			log.Errorf("consumer delivery channel timed out after %v messages", msgCount)
			s.Equal(msgCount, testMsgCount) // FAIL the test
			break ReadLoop2
		}
	}

	consumerTest.Close()
}

func (s *NetIntegrationSuiteParallelE) TestWriteEndToEndSuccessWithCassandra() {
	destPath := "/dest/testWriteEndToEndCassandra"
	cgPath := "/cg/testWriteEndToEndCassandra"
	testMsgCount := 100
	log := common.GetDefaultLogger()

	// Create the client
	ipaddr, port, _ := net.SplitHostPort(s.GetFrontend().GetTChannel().PeerInfo().HostPort)
	portNum, _ := strconv.Atoi(port)
	cheramiClient, _ := client.NewClient("cherami-test", ipaddr, portNum, nil)

	// Create the destination to publish message
	crReq := cherami.NewCreateDestinationRequest()
	crReq.Path = common.StringPtr(destPath)
	crReq.Type = cherami.DestinationTypePtr(0)
	crReq.ConsumedMessagesRetention = common.Int32Ptr(60)
	crReq.UnconsumedMessagesRetention = common.Int32Ptr(120)
	crReq.OwnerEmail = common.StringPtr("integration_test@uber.com")

	desDesc, _ := cheramiClient.CreateDestination(crReq)
	s.NotNil(desDesc)

	// we should see the destination now in cassandra
	rReq := cherami.NewReadDestinationRequest()
	rReq.Path = common.StringPtr(destPath)
	readDesc, _ := cheramiClient.ReadDestination(rReq)
	s.NotNil(readDesc)

	// ==WRITE==

	log.Info("Write test beginning...")

	// Create the publisher
	cPublisherReq := &client.CreatePublisherRequest{
		Path: destPath,
	}

	publisherTest := cheramiClient.CreatePublisher(cPublisherReq)
	s.NotNil(publisherTest)

	err := publisherTest.Open()
	s.NoError(err)

	// Publish messages
	doneCh := make(chan *client.PublisherReceipt, testMsgCount)
	var wg sync.WaitGroup
	wg.Add(1)
	go func() {
		for i := 0; i < testMsgCount; i++ {
			receipt := <-doneCh
			log.Infof("client: acking id %s", receipt.Receipt)
			s.NoError(receipt.Error)
		}
		wg.Done()
	}()

	for i := 0; i < testMsgCount; i++ {
		data := []byte(fmt.Sprintf("msg_%d", i))
		id, er := publisherTest.PublishAsync(
			&client.PublisherMessage{
				Data: data,
			},
			doneCh,
		)
		log.Infof("client: publishing data: %s with id %s", data, id)
		s.NoError(er)
	}

	wg.Wait()
	publisherTest.Close()

	// ==READ==

	// Create the consumer group
	cgReq := cherami.NewCreateConsumerGroupRequest()
	cgReq.ConsumerGroupName = common.StringPtr(cgPath)
	cgReq.DestinationPath = common.StringPtr(destPath)
	cgReq.LockTimeoutInSeconds = common.Int32Ptr(30) // this is the message redilvery timeout
	cgReq.MaxDeliveryCount = common.Int32Ptr(1)
	cgReq.OwnerEmail = common.StringPtr("consumer_integration_test@uber.com")

	cgDesc, err := cheramiClient.CreateConsumerGroup(cgReq)
	s.NoError(err)
	s.NotNil(cgDesc)
	s.Equal(cgReq.GetDestinationPath(), cgDesc.GetDestinationPath(), "Wrong destination path")
	s.Equal(cgReq.GetConsumerGroupName(), cgDesc.GetConsumerGroupName(), "Wrong consumer group name")
	s.Equal(cgReq.GetLockTimeoutInSeconds(), cgDesc.GetLockTimeoutInSeconds(), "Wrong LockTimeoutInSeconds")
	s.Equal(cgReq.GetMaxDeliveryCount(), cgDesc.GetMaxDeliveryCount(), "Wrong MaxDeliveryCount")
	s.Equal(cherami.ConsumerGroupStatus_ENABLED, cgDesc.GetStatus(), "Wrong Status")
	s.Equal(cgReq.GetOwnerEmail(), cgDesc.GetOwnerEmail(), "Wrong OwnerEmail")

	cConsumerReq := &client.CreateConsumerRequest{
		Path:              destPath,
		ConsumerGroupName: cgPath,
		ConsumerName:      "TestConsumerName",
		PrefetchCount:     1,
		Options:           &client.ClientOptions{Timeout: time.Second * 30}, // this is the thrift context timeout
	}

	consumerTest := cheramiClient.CreateConsumer(cConsumerReq)
	s.NotNil(consumerTest)

	// Open the consumer channel
	delivery := make(chan client.Delivery, 1)
	delivery, err = consumerTest.Open(delivery)
	s.NoError(err)

	// Read the messages in a loop. We will exit the loop via a timeout
ReadLoop:
	for msgCount := 0; msgCount < testMsgCount; msgCount++ {
		timeout := time.NewTimer(time.Second * 45)
		log.Infof("waiting to get a message on del chan")
		select {
		case msg := <-delivery:
			log.Infof("Read message: #%v (msg ID:%v)", msgCount+1, msg.GetMessage().Payload.GetID())
			msg.Ack()
		case <-timeout.C:
			log.Errorf("consumer delivery channel timed out after %v messages", msgCount)
			s.Equal(msgCount, testMsgCount) // FAIL the test
			break ReadLoop
		}
	}

	// Check that trying to read one more message would block
	log.Info("Checking for additional messages...")
	select {
	case msg := <-delivery:
		log.Infof("Read EXTRA message: %v", msg.GetMessage().Payload.GetID())
		msg.Ack()
		s.Nil(msg)
	default:
		log.Errorf("Good: No message available to consume.")
	}

	consumerTest.Close()

	err = cheramiClient.DeleteDestination(&cherami.DeleteDestinationRequest{Path: common.StringPtr(destPath)})
	s.Nil(err, "Failed to delete destination")
}

func (s *NetIntegrationSuiteParallelE) TestWriteWithDrain() {
	destPath := "/dest/testWriteDrain"
	cgPath := "/cg/testWriteDrain"
	testMsgCount := 1000
	log := common.GetDefaultLogger()

	// Create the client
	ipaddr, port, _ := net.SplitHostPort(s.GetFrontend().GetTChannel().PeerInfo().HostPort)
	portNum, _ := strconv.Atoi(port)
	cheramiClient, _ := client.NewClient("cherami-test-drain", ipaddr, portNum, nil)

	// Create the destination to publish message
	crReq := cherami.NewCreateDestinationRequest()
	crReq.Path = common.StringPtr(destPath)
	crReq.Type = cherami.DestinationTypePtr(0)
	crReq.ConsumedMessagesRetention = common.Int32Ptr(60)
	crReq.UnconsumedMessagesRetention = common.Int32Ptr(120)
	crReq.OwnerEmail = common.StringPtr("integration_test@uber.com")

	desDesc, _ := cheramiClient.CreateDestination(crReq)
	s.NotNil(desDesc)

	// we should see the destination now in cassandra
	rReq := cherami.NewReadDestinationRequest()
	rReq.Path = common.StringPtr(destPath)
	readDesc, _ := cheramiClient.ReadDestination(rReq)
	s.NotNil(readDesc)

	// ==WRITE==

	log.Info("Write test beginning...")

	// Create the publisher
	cPublisherReq := &client.CreatePublisherRequest{
		Path: destPath,
	}

	publisherTest := cheramiClient.CreatePublisher(cPublisherReq)
	s.NotNil(publisherTest)

	err := publisherTest.Open()
	s.NoError(err)

	// Publish messages
	// Make the doneCh to be a smaller size so that we don't
	// fill up immediately
<<<<<<< HEAD
	doneCh := make(chan *client.PublisherReceipt, 50)
=======
	doneCh := make(chan *client.PublisherReceipt, 500)
>>>>>>> a3d3d4ae
	var wg sync.WaitGroup

	for i := 0; i < testMsgCount; i++ {
		data := []byte(fmt.Sprintf("msg_%d", i))
		id, er := publisherTest.PublishAsync(
			&client.PublisherMessage{
				Data: data,
			},
			doneCh,
		)
		log.Infof("client: publishing data: %s with id %s", data, id)
		s.NoError(er)
	}

	// now read one message to figure out the extent
	receipt := <-doneCh
	s.NoError(receipt.Error)

	// parse to get the extent
	receiptParts := strings.Split(receipt.Receipt, ":")

	// Now call SealExtent on the inputhost to seal this extent
	ih := s.testBase.GetInput()
	s.NotNil(ih, "no inputhosts found")

	dReq := admin.NewDrainExtentsRequest()
	dReq.UpdateUUID = common.StringPtr(uuid.New())

	drainReq := admin.NewDrainExtents()
	drainReq.DestinationUUID = common.StringPtr(readDesc.GetDestinationUUID())
	drainReq.ExtentUUID = common.StringPtr(receiptParts[0])
	dReq.Extents = append(dReq.Extents, drainReq)

<<<<<<< HEAD
	err = ih.DrainExtent(nil, dReq)
=======
	ctx, _ := thrift.NewContext(1 * time.Minute)
	err = ih.DrainExtent(ctx, dReq)
>>>>>>> a3d3d4ae
	s.Nil(err)

	consumeCount := testMsgCount
	// Now try to get all the other messages
	wg.Add(1)
	go func() {
		for i := 0; i < testMsgCount-1; i++ {
			receipt := <-doneCh
			log.Infof("client: acking id %s", receipt.Receipt)
			if receipt.Error != nil {
				s.InDelta(testMsgCount, i, 500)
				consumeCount = i + 1
			} else {
				break
			}
			s.NoError(receipt.Error)
		}
		wg.Done()
	}()

	wg.Wait()
	publisherTest.Close()

	// ==READ==

	// Create the consumer group
	cgReq := cherami.NewCreateConsumerGroupRequest()
	cgReq.ConsumerGroupName = common.StringPtr(cgPath)
	cgReq.DestinationPath = common.StringPtr(destPath)
	cgReq.LockTimeoutInSeconds = common.Int32Ptr(30) // this is the message redilvery timeout
	cgReq.MaxDeliveryCount = common.Int32Ptr(1)
	cgReq.OwnerEmail = common.StringPtr("consumer_integration_test@uber.com")

	cgDesc, err := cheramiClient.CreateConsumerGroup(cgReq)
	s.NoError(err)
	s.NotNil(cgDesc)
	s.Equal(cgReq.GetDestinationPath(), cgDesc.GetDestinationPath(), "Wrong destination path")
	s.Equal(cgReq.GetConsumerGroupName(), cgDesc.GetConsumerGroupName(), "Wrong consumer group name")
	s.Equal(cgReq.GetLockTimeoutInSeconds(), cgDesc.GetLockTimeoutInSeconds(), "Wrong LockTimeoutInSeconds")
	s.Equal(cgReq.GetMaxDeliveryCount(), cgDesc.GetMaxDeliveryCount(), "Wrong MaxDeliveryCount")
	s.Equal(cherami.ConsumerGroupStatus_ENABLED, cgDesc.GetStatus(), "Wrong Status")
	s.Equal(cgReq.GetOwnerEmail(), cgDesc.GetOwnerEmail(), "Wrong OwnerEmail")

	cConsumerReq := &client.CreateConsumerRequest{
		Path:              destPath,
		ConsumerGroupName: cgPath,
		ConsumerName:      "TestConsumerName",
		PrefetchCount:     50,
		Options:           &client.ClientOptions{Timeout: time.Second * 30}, // this is the thrift context timeout
	}

	consumerTest := cheramiClient.CreateConsumer(cConsumerReq)
	s.NotNil(consumerTest)

	// Open the consumer channel
	delivery := make(chan client.Delivery, 50)
	delivery, err = consumerTest.Open(delivery)
	s.NoError(err)

	// Read the messages in a loop. We will exit the loop via a timeout
ReadLoop:
	for msgCount := 0; msgCount < consumeCount; msgCount++ {
		timeout := time.NewTimer(time.Second * 45)
		log.Infof("waiting to get a message on del chan")
		select {
		case msg := <-delivery:
			log.Infof("Read message: #%v (msg ID:%v)", msgCount+1, msg.GetMessage().Payload.GetID())
			msg.Ack()
		case <-timeout.C:
			log.Errorf("consumer delivery channel timed out after %v messages", msgCount)
			s.Equal(msgCount, consumeCount) // FAIL the test
			break ReadLoop
		}
	}

	// Check that trying to read one more message would block
	log.Info("Checking for additional messages...")
	select {
	case msg := <-delivery:
		log.Infof("Read EXTRA message: %v", msg.GetMessage().Payload.GetID())
		msg.Ack()
		s.Nil(msg)
	default:
		log.Errorf("Good: No message available to consume.")
	}

	consumerTest.Close()

	err = cheramiClient.DeleteDestination(&cherami.DeleteDestinationRequest{Path: common.StringPtr(destPath)})
	s.Nil(err, "Failed to delete destination")
}

func (s *NetIntegrationSuiteSerial) TestWriteEndToEndMultipleStore() {
	destPath := "/dest/testCassandraMultiple"
	cgPath := "/cg/testCassandraMultiple"
	testMsgCount := 10
	numReplicas := 2
	log := common.GetDefaultLogger()

	// This test starts 2 storehosts, publishes some messages, consumes half the messages from
	// one store and the other half from the other store
	s.testBase.SetUp(map[string]int{common.StoreServiceName: numReplicas}, numReplicas)

	// Create the client
	ipaddr, port, _ := net.SplitHostPort(s.GetFrontend().GetTChannel().PeerInfo().HostPort)
	portNum, _ := strconv.Atoi(port)
	cheramiClient := createCheramiClient("cherami-test-multiple", ipaddr, portNum, nil)

	// Create the destination to publish message
	crReq := cherami.NewCreateDestinationRequest()
	crReq.Path = common.StringPtr(destPath)
	crReq.Type = cherami.DestinationTypePtr(0)
	crReq.ConsumedMessagesRetention = common.Int32Ptr(60)
	crReq.UnconsumedMessagesRetention = common.Int32Ptr(120)
	crReq.OwnerEmail = common.StringPtr("lhcIntegration@uber.com")

	desDesc, _ := cheramiClient.CreateDestination(crReq)
	s.NotNil(desDesc)

	// we should see the destination now in cassandra
	rReq := cherami.NewReadDestinationRequest()
	rReq.Path = common.StringPtr(destPath)
	readDesc, _ := cheramiClient.ReadDestination(rReq)
	s.NotNil(readDesc)

	// ==WRITE==

	log.Info("Write test beginning...")

	// Create the publisher
	cPublisherReq := &client.CreatePublisherRequest{
		Path: destPath,
	}

	publisherTest := cheramiClient.CreatePublisher(cPublisherReq)
	s.NotNil(publisherTest)

	err := publisherTest.Open()
	s.NoError(err)

	// Publish messages
	doneCh := make(chan *client.PublisherReceipt, testMsgCount)
	var wg sync.WaitGroup
	wg.Add(1)
	go func() {
		for i := 0; i < testMsgCount; i++ {
			receipt := <-doneCh
			log.Infof("client: acking id %s", receipt.Receipt)
			s.NoError(receipt.Error)
		}
		wg.Done()
	}()

	for i := 0; i < testMsgCount; i++ {
		data := []byte(fmt.Sprintf("msg_%d", i))
		id, er := publisherTest.PublishAsync(
			&client.PublisherMessage{
				Data: data,
			},
			doneCh,
		)
		log.Infof("client: publishing data: %s with id %s", data, id)
		s.NoError(er)
	}

	wg.Wait()
	publisherTest.Close()

	// ==READ==

	// Create the consumer group
	cgReq := cherami.NewCreateConsumerGroupRequest()
	cgReq.ConsumerGroupName = common.StringPtr(cgPath)
	cgReq.DestinationPath = common.StringPtr(destPath)
	cgReq.LockTimeoutInSeconds = common.Int32Ptr(30) // this is the message redilvery timeout
	cgReq.MaxDeliveryCount = common.Int32Ptr(1)
	cgReq.OwnerEmail = common.StringPtr("consumer_integration_test@uber.com")

	cgDesc, err := cheramiClient.CreateConsumerGroup(cgReq)
	s.NoError(err)
	s.NotNil(cgDesc)
	s.Equal(cgReq.GetDestinationPath(), cgDesc.GetDestinationPath(), "Wrong destination path")
	s.Equal(cgReq.GetConsumerGroupName(), cgDesc.GetConsumerGroupName(), "Wrong consumer group name")
	s.Equal(cgReq.GetLockTimeoutInSeconds(), cgDesc.GetLockTimeoutInSeconds(), "Wrong LockTimeoutInSeconds")
	s.Equal(cgReq.GetMaxDeliveryCount(), cgDesc.GetMaxDeliveryCount(), "Wrong MaxDeliveryCount")
	s.Equal(cherami.ConsumerGroupStatus_ENABLED, cgDesc.GetStatus(), "Wrong Status")
	s.Equal(cgReq.GetOwnerEmail(), cgDesc.GetOwnerEmail(), "Wrong Owner Email")

	cConsumerReq := &client.CreateConsumerRequest{
		Path:              destPath,
		ConsumerGroupName: cgPath,
		ConsumerName:      "TestWriteEndToEndMultipleStoreConsumerName",
		PrefetchCount:     1,
		Options:           &client.ClientOptions{Timeout: time.Second * 30}, // this is the thrift context timeout
	}

	consumerTest := cheramiClient.CreateConsumer(cConsumerReq)
	s.NotNil(consumerTest)

	// Open the consumer channel
	delivery := make(chan client.Delivery, 1)
	delivery, err = consumerTest.Open(delivery)
	s.NoError(err)

	msgCount := 0
	// Read the messages in a loop. We will exit the loop via a timeout
ReadLoop:
	for msgCount = 0; msgCount < testMsgCount/2; msgCount++ {
		timeout := time.NewTimer(time.Second * 45)
		log.Infof("waiting to get a message on del chan")
		select {
		case msg := <-delivery:
			log.Infof("Read message: #%v (msg ID:%v)", msgCount+1, msg.GetMessage().Payload.GetID())
			msg.Ack()
		case <-timeout.C:
			log.Errorf("consumer delivery channel timed out after %v messages", msgCount)
			s.Equal(msgCount, testMsgCount) // FAIL the test
			break ReadLoop
		}
	}

	outputHost := s.testBase.GetOutput()
	s.NotNil(outputHost, "no outputhosts found")

	connStore := outputHost.UtilGetPickedStore(cgPath, destPath)
	if sHost, ok := s.testBase.StoreHosts[connStore]; ok {
		log.Infof("shutting down store.. %v", connStore)
		sHost.Shutdown()
		// remove this from the map
		delete(s.testBase.StoreHosts, connStore)
	}

	log.Infof("Start reading again (from another replica) ")
ReadLoop2:
	for ; msgCount < testMsgCount; msgCount++ {
		timeout := time.NewTimer(time.Second * 45)
		log.Infof("waiting to get a message on del chan")
		select {
		case msg := <-delivery:
			log.Infof("Read message: #%v (msg ID:%v)", msgCount+1, msg.GetMessage().Payload.GetID())
			msg.Ack()
		case <-timeout.C:
			log.Errorf("consumer delivery channel timed out after %v messages", msgCount)
			s.Equal(msgCount, testMsgCount) // FAIL the test
			break ReadLoop2
		}
	}

	consumerTest.Close()
}

// TestTimerQueue tests publish and consume on a timer-destination.
// The test first creates a destination and a consumer-group for the destination. It
// then starts the consumer and a publisher. The consumer reads half the messages
// that were published before waiting for the publisher to finish publishing all of the
// messages -- the consumer then reads the rest of the messages, from the "backlog".
func (s *NetIntegrationSuiteParallelB) _TestTimerQueue() {

	destPath, cg1Path, cg2Path := "/test.dest/TestTimerQueue", "/test.cg/TestTimerQueue", "/test.cg.backlog/TestTimerQueue"

	minMsgDelay, maxMsgDelay := 3, 5 // delay to use on messages

	// since the store uses the bottom 26-bits for seq-num, a message could
	// technically be delivered (1 << 26) nanoseconds too soon!
	var minExpectedDrift = -1 * ((1 << 26) * time.Nanosecond)
	var maxExpectedDrift = time.Second // fail if the message is seen too late!

	testMsgCount := 1000

	log := common.GetDefaultLogger()

	// Create the client
	ipaddr, port, _ := net.SplitHostPort(s.GetFrontend().GetTChannel().PeerInfo().HostPort)
	portNum, _ := strconv.Atoi(port)
	cheramiClient := createCheramiClient("cherami-test-timer", ipaddr, portNum, nil)

	// Create the destination to publish message
	crReq := cherami.NewCreateDestinationRequest()
	crReq.Path = common.StringPtr(destPath)
	crReq.Type = cherami.DestinationTypePtr(cherami.DestinationType_TIMER)
	crReq.ConsumedMessagesRetention = common.Int32Ptr(60)
	crReq.UnconsumedMessagesRetention = common.Int32Ptr(120)
	crReq.OwnerEmail = common.StringPtr("cherami-test+TestTimerQueue@uber.com")

	desDesc, _ := cheramiClient.CreateDestination(crReq)
	s.NotNil(desDesc)

	// we should see the destination now in cassandra
	rReq := cherami.NewReadDestinationRequest()
	rReq.Path = common.StringPtr(destPath)
	readDesc, _ := cheramiClient.ReadDestination(rReq)
	s.NotNil(readDesc)

	// Create the publisher
	cPublisherReq := &client.CreatePublisherRequest{
		Path: destPath,
	}

	publisherTest := cheramiClient.CreatePublisher(cPublisherReq)
	s.NotNil(publisherTest)

	// Create the (first) consumer group
	cgReq := cherami.NewCreateConsumerGroupRequest()
	cgReq.ConsumerGroupName = common.StringPtr(cg1Path)
	cgReq.DestinationPath = common.StringPtr(destPath)
	cgReq.LockTimeoutInSeconds = common.Int32Ptr(30) // this is the message redilvery timeout
	cgReq.MaxDeliveryCount = common.Int32Ptr(1)
	cgReq.OwnerEmail = common.StringPtr("cherami-test+TestTimerQueue@uber.com")

	_, err := cheramiClient.CreateConsumerGroup(cgReq)
	s.NoError(err)

	cConsumerReq := &client.CreateConsumerRequest{
		Path:              destPath,
		ConsumerGroupName: cg1Path,
		ConsumerName:      "TestTimerQueue",
		PrefetchCount:     1,
		Options:           &client.ClientOptions{Timeout: time.Second * 30}, // this is the thrift context timeout
	}

	consumerTest := cheramiClient.CreateConsumer(cConsumerReq)
	s.NotNil(consumerTest)

	// -- start consumer that is keeping up; this would read only half the messages
	delivery := make(chan client.Delivery, 1)
	delivery, err = consumerTest.Open(delivery)
	s.NoError(err)

	var wgConsumer sync.WaitGroup
	recvCount := 0

	var maxDrift time.Duration

	wgConsumer.Add(1)
	go func() {
		defer wgConsumer.Done()

	ReadLoop:
		for recvCount = 0; recvCount < testMsgCount; recvCount++ {

			timeout := time.NewTimer(time.Second * 45)

			select {
			case msg := <-delivery:
				var eta time.Time
				eta, err = time.Parse(time.RFC3339Nano, string(msg.GetMessage().Payload.GetData()))
				s.NoError(err)

				now := time.Now()
				drift := now.Sub(eta)

				log.Infof("consumer: recv msg id: %v [addr=%x drift=%v]",
					msg.GetMessage().Payload.GetID(), msg.GetMessage().GetAddress(), drift)

				// verify we did not get the message too soon .. or too late!

				if drift > maxDrift {
					maxDrift = drift
				}

				if drift < minExpectedDrift || drift >= maxExpectedDrift {
					log.Errorf("msg received too late or too soon! (eta=%v now=%v drift=%v)",
						eta.Format(time.RFC3339), now.Format(time.RFC3339), drift)
				}

				s.True(drift >= minExpectedDrift,
					fmt.Sprintf("msg received too soon! (eta=%v now=%v drift=%v)", eta.Format(time.RFC3339), now.Format(time.RFC3339), drift))

				s.True(drift < maxExpectedDrift,
					fmt.Sprintf("msg received too late! (eta=%v now=%v drift=%v)", eta.Format(time.RFC3339), now.Format(time.RFC3339), drift))

				msg.Ack()

			case <-timeout.C:
				log.Errorf("consumer: timed-out (count=%v)", recvCount)
				s.Equal(recvCount, testMsgCount) // FAIL the test
				break ReadLoop
			}
		}
	}()

	// -- start publisher and publish all messages
	err = publisherTest.Open()
	s.NoError(err)

	doneCh := make(chan *client.PublisherReceipt, testMsgCount)
	var wgPublisher sync.WaitGroup
	wgPublisher.Add(1)
	go func() {
		defer wgPublisher.Done()

		for i := 0; i < testMsgCount; i++ {
			receipt := <-doneCh
			log.Infof("publisher: recv ack id: %s [receipt=%v]", receipt.ID, receipt.Receipt)
			s.NoError(receipt.Error)
		}
	}()

	// NB: we wait 10 seconds here so that it gives a chance for the client to
	// do a reconfigure on the "slow path"; this ensures that all the cg-extents
	// have been loaded. this is necessary because the test measures and checks
	// for the max delay, and it would fail if all the cg-extents are not ready.
	time.Sleep(10 * time.Second)

	for i := 0; i < testMsgCount; i++ {

		delay := time.Duration(minMsgDelay+rand.Intn(maxMsgDelay-minMsgDelay+1)) * time.Second
		eta := time.Now().Add(delay)

		id, er := publisherTest.PublishAsync(
			&client.PublisherMessage{
				Data:  []byte(eta.Format(time.RFC3339Nano)), // put ETA in message payload
				Delay: delay,
			},
			doneCh,
		)

		log.Infof("publisher: sent msg id: %s (delay=%v eta=%v)", id, delay, eta)
		s.NoError(er)

		time.Sleep(25 * time.Millisecond) // simulate a slow publish
	}

	// -- wait for the publisher to be done and the consumer to be done (reading half the messages)
	wgPublisher.Wait()
	publisherTest.Close()
	wgConsumer.Wait()

	consumerTest.Close()

	log.Infof("max drift=%v", maxDrift)

	// Create the (second) consumer group -- this would read from the backlog
	cgReq = cherami.NewCreateConsumerGroupRequest()
	cgReq.ConsumerGroupName = common.StringPtr(cg2Path)
	cgReq.DestinationPath = common.StringPtr(destPath)
	cgReq.LockTimeoutInSeconds = common.Int32Ptr(30) // this is the message redilvery timeout
	cgReq.MaxDeliveryCount = common.Int32Ptr(1)
	cgReq.OwnerEmail = common.StringPtr("cherami-test+TestTimerQueue@uber.com")

	_, err = cheramiClient.CreateConsumerGroup(cgReq)
	s.NoError(err, fmt.Sprintf("CreateConsumerGroup failed: %v", err))

	cConsumerReq = &client.CreateConsumerRequest{
		Path:              destPath,
		ConsumerGroupName: cg2Path,
		ConsumerName:      "TestTimerQueue-Backlog",
		PrefetchCount:     1,
		Options:           &client.ClientOptions{Timeout: time.Second * 30}, // this is the thrift context timeout
	}

	consumerTest = cheramiClient.CreateConsumer(cConsumerReq)
	s.NotNil(consumerTest)

	// start consumer
	delivery, err = consumerTest.Open(delivery)
	s.NoError(err)

	log.Infof("consumer: reading from backlog")
ReadLoop2:
	for recvCount = 0; recvCount < testMsgCount; recvCount++ {

		timeout := time.NewTimer(time.Second * 45)

		select {
		case msg := <-delivery:
			var eta time.Time
			eta, err = time.Parse(time.RFC3339Nano, string(msg.GetMessage().Payload.GetData()))
			s.NoError(err)

			now := time.Now()
			drift := now.Sub(eta)

			log.Infof("consumer: recv msg id: %v [addr=%x drift=%v]",
				msg.GetMessage().Payload.GetID(), msg.GetMessage().GetAddress(), drift)

			// verify we did not get the message too soon. since we are currenlty reading
			// from the "backlog", we cannot put a threshold on the max drift.
			s.True(drift >= minExpectedDrift,
				fmt.Sprintf("msg received too soon! (eta=%v now=%v drift=%v", eta.Format(time.RFC3339), now.Format(time.RFC3339), drift))

			msg.Ack()

		case <-timeout.C:
			log.Errorf("consumer: timed-out (count=%v)", recvCount)
			s.Equal(recvCount, testMsgCount) // FAIL the test
			break ReadLoop2
		}
	}

	consumerTest.Close()
}

func (s *NetIntegrationSuiteParallelC) TestDLQWithCassandra() {
	const (
		destPath                = `/test.runner.SmartRetry/TestDLQWithCassandra` // This path ensures that throttling is limited for this test
		cgPath                  = `/test.runner.SmartRetry/TestDLQWithCassandraCG`
		cgMaxDeliveryCount      = 2
		cgLockTimeout           = 5
		cgReadLoopTimeout       = time.Minute / 2
		cgExpectedDeliveryCount = cgMaxDeliveryCount + 1
		cgVerifyLoopTimeout     = time.Minute * 2
		cgVerifyLoopTicker      = cgLockTimeout * time.Second
		cnsmrPrefetch           = 10
		publisherPubInterval    = time.Second / 5
		DLQPublishClearTime     = cgLockTimeout * time.Second * 2

		DLQMergeMessageTargetCount = 10
		DLQPurgeMessageTargetCount = 10
		DLQMessageStart            = 10
		DLQMessageSpacing          = 4

		// DLQ Delivery map special values
		/* >0 = regular delivery count */
		merged = -1
		purged = -2
	)

	const (
		// Operation/Phase IDS
		noOp = iota
		purgeOp
		mergeOp
		done
		PhaseCount
	)

	dlqDeliveryMap := make(map[int]int) // Key is the message ID from GetID(), ok = scheduled to be not-acked; > 0 = count of deliveries, < 0 = merged or purged
	dlqAckIDMap := make(map[int]string) // Key is the message ID from GetID(), value is the ackID
	var dlqMutex sync.Mutex
	dlqProductionTargets := []int{DLQMergeMessageTargetCount, DLQPurgeMessageTargetCount, 0, 0}
	phase := noOp

	log := common.GetDefaultLogger()
	// ll - local log
	ll := func() bark.Logger {
		return (common.GetDefaultLogger()).WithFields(bark.Fields{`phase`: phase})
	}

	// lll - local log with locking
	lll := func() bark.Logger {
		dlqMutex.Lock()
		defer dlqMutex.Unlock()
		return ll()
	}

	// Create the client
	ipaddr, port, _ := net.SplitHostPort(s.GetFrontend().GetTChannel().PeerInfo().HostPort)
	portNum, _ := strconv.Atoi(port)
	cheramiClient := createCheramiClient("cherami-test-dlq", ipaddr, portNum, nil)

	// Create the destination to publish message
	crReq := cherami.NewCreateDestinationRequest()
	crReq.Path = common.StringPtr(destPath)
	crReq.Type = cherami.DestinationTypePtr(cherami.DestinationType_PLAIN)
	crReq.ConsumedMessagesRetention = common.Int32Ptr(60)
	crReq.UnconsumedMessagesRetention = common.Int32Ptr(120)
	crReq.OwnerEmail = common.StringPtr("lhcIntegration@uber.com")

	desDesc, _ := cheramiClient.CreateDestination(crReq)
	s.NotNil(desDesc)

	// we should see the destination now in cassandra
	rReq := cherami.NewReadDestinationRequest()
	rReq.Path = common.StringPtr(destPath)
	readDesc, _ := cheramiClient.ReadDestination(rReq)
	s.NotNil(readDesc)

	// ==WRITE==

	// Create the publisher
	cPublisherReq := &client.CreatePublisherRequest{
		Path: destPath,
	}

	publisherTest := cheramiClient.CreatePublisher(cPublisherReq)
	s.NotNil(publisherTest)

	err := publisherTest.Open()
	log.Errorf("error is: %v", err)
	s.NoError(err)

	// Publish messages continuously in a goroutine;
	// This ensures a steady supply of 'good' messages so that smart retry will not affect us
	closeCh := make(chan struct{})
	defer close(closeCh)
	go func() {
		i := 0
		defer publisherTest.Close()
		defer log.WithField(`messageCount`, i).Info("DONE PUBLISHING MESSAGES")
		ticker := time.NewTicker(publisherPubInterval)
		for {
			select {
			case <-ticker.C:
				data := []byte(fmt.Sprintf("msg_%d", i+1))
				// log.Infof("Published: %v", string(data))
				receipt := publisherTest.Publish(&client.PublisherMessage{Data: data})
				s.NoError(receipt.Error)
				i++
			case <-closeCh:
				return
			}
		}
	}()

	// ==READ==

	// Create the consumer group
	cgReq := cherami.NewCreateConsumerGroupRequest()
	cgReq.ConsumerGroupName = common.StringPtr(cgPath)
	cgReq.DestinationPath = common.StringPtr(destPath)
	cgReq.LockTimeoutInSeconds = common.Int32Ptr(1) // this is the message redelivery timeout
	cgReq.MaxDeliveryCount = common.Int32Ptr(1)
	cgReq.OwnerEmail = common.StringPtr("consumer_integration_test@uber.com")

	cgDesc, err := cheramiClient.CreateConsumerGroup(cgReq)
	s.NoError(err)
	s.NotNil(cgDesc)
	s.Equal(cgReq.GetDestinationPath(), cgDesc.GetDestinationPath(), "Wrong destination path")
	s.Equal(cgReq.GetConsumerGroupName(), cgDesc.GetConsumerGroupName(), "Wrong consumer group name")
	s.Equal(cgReq.GetLockTimeoutInSeconds(), cgDesc.GetLockTimeoutInSeconds(), "Wrong LockTimeoutInSeconds")
	s.Equal(cgReq.GetMaxDeliveryCount(), cgDesc.GetMaxDeliveryCount(), "Wrong MaxDeliveryCount")
	s.Equal(cherami.ConsumerGroupStatus_ENABLED, cgDesc.GetStatus(), "Wrong Status")
	s.Equal(cgReq.GetOwnerEmail(), cgDesc.GetOwnerEmail(), "Wrong Owner Email")

	// Update the consumer group (verifies that update doesn't destroy DLQ settings)
	cgUpdateReq := cherami.NewUpdateConsumerGroupRequest()
	cgUpdateReq.ConsumerGroupName = common.StringPtr(cgDesc.GetConsumerGroupName())
	cgUpdateReq.DestinationPath = common.StringPtr(cgDesc.GetDestinationPath())
	cgUpdateReq.LockTimeoutInSeconds = common.Int32Ptr(cgLockTimeout)  // this is the real message redelivery timeout
	cgUpdateReq.MaxDeliveryCount = common.Int32Ptr(cgMaxDeliveryCount) // this is the real message redelivery count
	cgUpdateReq.Status = cherami.ConsumerGroupStatusPtr(cgDesc.GetStatus())
	cgUpdateReq.SkipOlderMessagesInSeconds = common.Int32Ptr(cgDesc.GetSkipOlderMessagesInSeconds())
	cgUpdateReq.OwnerEmail = common.StringPtr("consumer_integration_test_update@uber.com")

	cgDesc2, err := cheramiClient.UpdateConsumerGroup(cgUpdateReq)
	s.NoError(err)
	s.NotNil(cgDesc2)

	s.Equal(cgUpdateReq.GetDestinationPath(), cgDesc2.GetDestinationPath(), "Wrong destination path")
	s.Equal(cgUpdateReq.GetConsumerGroupName(), cgDesc2.GetConsumerGroupName(), "Wrong consumer group name")
	s.Equal(cgUpdateReq.GetLockTimeoutInSeconds(), cgDesc2.GetLockTimeoutInSeconds(), "Wrong LockTimeoutInSeconds")
	s.Equal(cgUpdateReq.GetSkipOlderMessagesInSeconds(), cgDesc2.GetSkipOlderMessagesInSeconds(), "Wrong SkipOlderMessagesInSeconds")
	s.Equal(cgUpdateReq.GetMaxDeliveryCount(), cgDesc2.GetMaxDeliveryCount(), "Wrong MaxDeliveryCount")
	s.Equal(cherami.ConsumerGroupStatus_ENABLED, cgDesc2.GetStatus(), "Wrong Status")
	s.Equal(cgUpdateReq.GetOwnerEmail(), cgDesc2.GetOwnerEmail(), "Wrong Owner Email")

	// Verify that the DLQ Destination can be read
	dReq := shared.NewReadDestinationRequest()
	dReq.DestinationUUID = common.StringPtr(cgDesc2.GetDeadLetterQueueDestinationUUID())
	dlqDestDesc, err := s.mClient.ReadDestination(nil, dReq)
	s.Nil(err)
	s.NotNil(dlqDestDesc)

	cConsumerReq := &client.CreateConsumerRequest{
		Path:              destPath,
		ConsumerGroupName: cgPath,
		ConsumerName:      "TestDLQWithCassandraConsumerName",
		PrefetchCount:     cnsmrPrefetch,
	}

	consumerTest := cheramiClient.CreateConsumer(cConsumerReq)
	s.NotNil(consumerTest)

	// Open the consumer channel
	delivery := make(chan client.Delivery, 1)
	delivery, err = consumerTest.Open(delivery)
	s.NoError(err)

	// Check if we have received the not-acked messages the right number of times
	checkDeliveryMap := func() bool {
		ret := true
		for id, deliveryCount := range dlqDeliveryMap {
			// Pending T459454 //s.Assert().False(deliveryCount > cgExpectedDeliveryCount, "Msg %v was overdelivered (%v > %v), AckID: %v", id, deliveryCount, cgExpectedDeliveryCount, dlqAckIDMap[id])
			s.False(deliveryCount > 2*cgExpectedDeliveryCount, "Msg %v was greatly overdelivered (%v > %v), AckID: %v", id, deliveryCount, cgExpectedDeliveryCount, dlqAckIDMap[id])
			if deliveryCount >= 0 && deliveryCount < cgExpectedDeliveryCount {
				ret = false
			}
		}
		return ret
	}

	dlqConsumerTest := func() {
		// Create DLQ consumer group
		cgReq.ConsumerGroupName = common.StringPtr(cgReq.GetConsumerGroupName() + `_DLQ`)
		cgReq.DestinationPath = common.StringPtr(cgDesc.GetDeadLetterQueueDestinationUUID())
		cgReq.StartFrom = common.Int64Ptr(1)
		cgDescDLQ, errdlq := cheramiClient.CreateConsumerGroup(cgReq)
		s.NoError(errdlq)
		s.NotNil(cgDescDLQ)

		cConsumerReq.Path = cgReq.GetDestinationPath()
		cConsumerReq.ConsumerGroupName = cgReq.GetConsumerGroupName()
		cConsumerReq.ConsumerName = "TestDLQWithCassandraDLQConsumerName"

		DLQConsumerTest := cheramiClient.CreateConsumer(cConsumerReq)
		s.NotNil(DLQConsumerTest)
		defer DLQConsumerTest.Close()

		// Open the consumer channel
		dlqDelivery := make(chan client.Delivery, 1)
		dlqDelivery, errdlq = DLQConsumerTest.Open(delivery)
		s.NoError(errdlq)

		// Verify that we can get at least one message off the DLQ
		select {
		case msg := <-dlqDelivery:
			s.NotNil(msg)
			msg.Ack()
		case <-time.After(time.Minute):
			s.Fail(`DLQ Consumer Group delivery should not time out`)
		}

		// Verify that we can delete a DLQ consumer group
		cgDeleteReq := cherami.NewDeleteConsumerGroupRequest()
		cgDeleteReq.ConsumerGroupName = cgReq.ConsumerGroupName
		cgDeleteReq.DestinationPath = cgReq.DestinationPath
		errdlq = cheramiClient.DeleteConsumerGroup(cgDeleteReq)
		s.NoError(errdlq)
	}

	phaseCh := make(chan int, PhaseCount)

	go func() {
		// Read the messages in a loop.
		dlqProductionCounts := make([]int, PhaseCount)
		newPhase := phase
		for msgCount := 0; ; {
			select {
			case msg := <-delivery:
				dlqMutex.Lock()
				msgCount++
				msgID, _ := strconv.Atoi(string(msg.GetMessage().GetPayload().GetData()[4:]))

				v, ok := dlqDeliveryMap[msgID]

				if !ok &&
					msgID > DLQMessageStart &&
					msgID%DLQMessageSpacing == 0 &&
					dlqProductionCounts[phase] < dlqProductionTargets[phase] {
					dlqDeliveryMap[msgID] = 0
					dlqProductionCounts[phase]++
					dlqAckIDMap[msgID] = msg.GetDeliveryToken()
					v, ok = dlqDeliveryMap[msgID]
				}

				if ok {
					switch {
					case v >= 0:
						dlqDeliveryMap[msgID]++
					case v == purged:
						// Pending T459454 -- If a message wasn't actually delivered to DLQ, mark it as just DLQ delivered again
						if msg.GetDeliveryToken() == dlqAckIDMap[msgID] {
							ll().Infof(`Defect in purge, msg %d, ackID %v`, msgID, msg.GetDeliveryToken())
							dlqDeliveryMap[msgID] = cgExpectedDeliveryCount
						} else { // If the delivery token is new, that means that this message came from the DLQ
							ll().Errorf(`PURGE FAIL: msg %d, ackID orig/dlq %v/%v`, msgID, dlqAckIDMap[msgID], msg.GetDeliveryToken())
							s.Assert().NotEqual(v, purged, `Purged message was unexpectedly delivered, %v\%v\%v`, msgID, dlqAckIDMap[msgID], msg.GetDeliveryToken())
							msg.Ack()
						}
					case v == merged:
						// Pending T459454 -- If a message wasn't actually delivered to DLQ, just ack it and remove it from the dlqDeliveryMap
						if msg.GetDeliveryToken() == dlqAckIDMap[msgID] {
							ll().Infof(`Defect in merge, msg %d, ackID %v`, msgID, msg.GetDeliveryToken())
						}

						// If the delivery token is new, that means that this message was merged from the DLQ
						delete(dlqDeliveryMap, msgID)
						msg.Ack()
					}
				} else { // Normal messages just ack
					msg.Ack()
				}

				if phase == newPhase && phase != done && dlqProductionCounts[phase] >= dlqProductionTargets[phase] && checkDeliveryMap() {
					ll().Infof(`dlqProductionCount=%v`, dlqProductionCounts[phase])
					ll().Infof(`dlqProductionTarget=%v`, dlqProductionTargets[phase])
					newPhase = phase + 1
					phaseCh <- newPhase // Signal the operations loop to move to the next phase
					for id, v := range dlqDeliveryMap {
						ll().WithField(common.TagAckID, dlqAckIDMap[msgID]).Infof("DLQ Message %v status %v", id, v)
					}
				}

				dlqMutex.Unlock()
			case <-closeCh:
				log.Info(`READLOOP: closed normally`)
				return
			}
		}

	}()

operationsLoop:
	for {

		fe := s.GetFrontend()
		s.NotNil(fe)
		mergeReq := cherami.NewMergeDLQForConsumerGroupRequest()
		mergeReq.DestinationPath = common.StringPtr(destPath)
		mergeReq.ConsumerGroupName = common.StringPtr(cgPath)
		purgeReq := cherami.NewPurgeDLQForConsumerGroupRequest()
		purgeReq.DestinationPath = common.StringPtr(destPath)
		purgeReq.ConsumerGroupName = common.StringPtr(cgPath)

		p := <-phaseCh
		switch p {
		case purgeOp:
			dlqConsumerTest()
			time.Sleep(DLQPublishClearTime)
			// Purge DLQ
			err = fe.PurgeDLQForConsumerGroup(nil, purgeReq)

			// Verify that repeating the request succeeds
			err = fe.PurgeDLQForConsumerGroup(nil, purgeReq)
			s.NoError(err)

			// Verify that immediately issuing a purge request fails
			// Note that this test could fail if the controller has somehow finished processing the above merge already (race condition)

			err = fe.MergeDLQForConsumerGroup(nil, mergeReq)
			s.Error(err)

			dlqMutex.Lock()
			ll().Info(`Performed purge`)

			// Mark all messages that should be in DLQ as purged
			for id, v := range dlqDeliveryMap {
				if v >= cgExpectedDeliveryCount {
					dlqDeliveryMap[id] = purged
				}
			}

			dlqMutex.Unlock()

			// Wait for operation to complete
			lll().Info(`Waiting for purge operation to complete...`)
			waitTime := time.Now()
		purgeWait:
			for {
				dlqDestDesc, err = s.mClient.ReadDestination(nil, dReq)
				s.Nil(err)
				s.NotNil(dlqDestDesc)
				if dlqDestDesc.DLQPurgeBefore == nil {
					panic(`foo`)
				}
				if dlqDestDesc.GetDLQPurgeBefore() == 0 {
					break purgeWait
				}
				time.Sleep(time.Second)
			}

			dlqMutex.Lock()
			ll().Infof(`Performed purge, waited %v for purge to clear`, time.Since(waitTime))
			dlqMutex.Unlock()

		case mergeOp:
			time.Sleep(DLQPublishClearTime)
			// Merge DLQ
			err = fe.MergeDLQForConsumerGroup(nil, mergeReq)
			s.NoError(err)

			// Verify that repeating the merge request succeeds
			err = fe.MergeDLQForConsumerGroup(nil, mergeReq)
			s.NoError(err)

			// Verify that immediately issuing a purge request fails
			// Note that this test could fail if the controller has somehow finished processing the above merge already (race condition)

			err = fe.PurgeDLQForConsumerGroup(nil, purgeReq)
			s.Error(err)

			dlqMutex.Lock()
			ll().Infof(`Performed merge`)

			// Mark all messages that should be in DLQ as purged
			for id, v := range dlqDeliveryMap {
				if v >= cgExpectedDeliveryCount {
					dlqDeliveryMap[id] = merged
				}
			}

			dlqMutex.Unlock()

		case done:

			verifyTimeout := time.NewTimer(cgVerifyLoopTimeout)
			verifyTicker := time.NewTicker(cgVerifyLoopTicker)
			unmergedMessages := DLQMergeMessageTargetCount * 1000
			for {

				select {
				case <-verifyTicker.C:
					dlqMutex.Lock()
					um := 0
					for _, v := range dlqDeliveryMap {
						if v == merged {
							um++
						}
					}

					// Keep waiting as long as progress is being made
					if um < unmergedMessages {
						verifyTimeout.Reset(cgVerifyLoopTimeout)
						unmergedMessages = um
					}

					if unmergedMessages == 0 {
						ll().Info(`All messages merged`)
						dlqMutex.Unlock()
						break operationsLoop
					} else {
						ll().Infof(`Waiting for %v messages to merge...`, unmergedMessages)
					}
					dlqMutex.Unlock()
				case <-verifyTimeout.C:
					s.Assert().Fail(`Verification loop timed out`)
					break operationsLoop
				}

			}
		}

		if p < done {
			dlqMutex.Lock()
			phase = p
			ll().Infof(`Changed phase`)
			dlqMutex.Unlock()
		}
	}

	// Output any unmerged messages for diagnostics
	for id, v := range dlqDeliveryMap {
		log.WithField(common.TagAckID, dlqAckIDMap[id]).Errorf("DLQ Message %v wasn't merged [%v]", id, v)
	}

}

func (s *NetIntegrationSuiteParallelD) TestSmartRetryDisableDuringDLQMerge() {
	const (
		destPath                   = `/test.runner.SmartRetry/SRDDDM` // This path ensures that throttling is limited for this test
		cgPath                     = `/test.runner.SmartRetry/SRDDDMCG`
		metricsName                = `_test.runner.SmartRetry_SRDDDM`
		cgMaxDeliveryCount         = 1
		cgLockTimeout              = 1
		cnsmrPrefetch              = 10
		publisherPubInterval       = time.Second / 5
		publisherPubSlowInterval   = publisherPubInterval * 10 // This is 10x slower
		DLQPublishClearTime        = cgLockTimeout * time.Second * 2
		DLQMergeMessageTargetCount = 2
		DLQMessageStart            = 10
		DLQMessageSpacing          = 6
		mergeAssumedCompleteTime   = cgLockTimeout * (cgMaxDeliveryCount + 1) * 2 * time.Second * 2 // +1 for initial delivery, *2 for dlqInhibit, *2 for fudge
	)

	const (
		// Operation/Phase IDS
		produceDLQ = iota
		smartRetryProvoke1
		mergeOp
		smartRetryProvoke3
		smartRetryProvoke4
		done
		PhaseCount
	)

	const (
		stateStalled = iota
		stateIdle
		stateProgressing
	)

	var dlqMutex sync.RWMutex
	phase := produceDLQ
	var currentHealth = stateIdle
	var dlqDeliveryCount int
	var dlqDeliveryTime time.Time
	phaseOnce := make([]sync.Once, PhaseCount)

	// ll - local log
	ll := func(fmtS string, rest ...interface{}) {
		common.GetDefaultLogger().WithFields(bark.Fields{`phase`: phase}).Infof(fmtS, rest...)
		//fmt.Printf(`p`+strconv.Itoa(phase)+` `+fmtS+"\n", rest...)
	}

	// lll - local log with lock (for race on access to phase)
	lll := func(fmtS string, rest ...interface{}) {
		dlqMutex.Lock()
		ll(fmtS, rest...)
		dlqMutex.Unlock()
	}

	// == Metrics ===

	getCurrentHealth := func() int {
		dlqMutex.RLock()
		r := currentHealth
		dlqMutex.RUnlock()
		return r
	}

	getDLQDeliveryCount := func() int {
		dlqMutex.RLock()
		r := dlqDeliveryCount
		dlqMutex.RUnlock()
		return r
	}

	getDLQDeliveryTime := func() time.Time {
		dlqMutex.RLock()
		r := dlqDeliveryTime
		dlqMutex.RUnlock()
		return r
	}

	defer metrics.RegisterHandler(`outputhost.healthstate.cg`, `destination`, metricsName, nil)
	metrics.RegisterHandler(`outputhost.healthstate.cg`, `destination`, metricsName,
		func(metricName string, baseTags, tags map[string]string, value int64) {
			dlqMutex.Lock()
			last := currentHealth
			currentHealth = int(value)
			if last != currentHealth {
				ll("Metric %s: %d", metricName, value)
			}
			dlqMutex.Unlock()
		})

	defer metrics.RegisterHandler(`outputhost.message.sent-dlq.cg`, `destination`, metricsName, nil)
	metrics.RegisterHandler(`outputhost.message.sent-dlq.cg`, `destination`, metricsName,
		func(metricName string, baseTags, tags map[string]string, value int64) {
			dlqMutex.Lock()
			dlqDeliveryCount += int(value)
			ll("Metric %s: %d (+%d)", metricName, dlqDeliveryCount, value)
			if value > 0 {
				dlqDeliveryTime = time.Now()
			}
			dlqMutex.Unlock()
		})

	// == Merge ==

	merge := func() {
		fe := s.GetFrontend()
		s.NotNil(fe)
		mergeReq := cherami.NewMergeDLQForConsumerGroupRequest()
		mergeReq.DestinationPath = common.StringPtr(destPath)
		mergeReq.ConsumerGroupName = common.StringPtr(cgPath)

		time.Sleep(DLQPublishClearTime)
		// Merge DLQ
		err := fe.MergeDLQForConsumerGroup(nil, mergeReq)
		s.NoError(err)
	}

	// == Setup ==

	// Create the client
	ipaddr, port, _ := net.SplitHostPort(s.GetFrontend().GetTChannel().PeerInfo().HostPort)
	portNum, _ := strconv.Atoi(port)
	cheramiClient := createCheramiClient("cherami-test-smartretry-dlq", ipaddr, portNum, nil)

	// Create the destination to publish message
	crReq := cherami.NewCreateDestinationRequest()
	crReq.Path = common.StringPtr(destPath)
	crReq.Type = cherami.DestinationTypePtr(cherami.DestinationType_PLAIN)
	crReq.ConsumedMessagesRetention = common.Int32Ptr(60)
	crReq.UnconsumedMessagesRetention = common.Int32Ptr(120)
	crReq.OwnerEmail = common.StringPtr("lhcIntegration@uber.com")

	desDesc, _ := cheramiClient.CreateDestination(crReq)
	s.NotNil(desDesc)

	// we should see the destination now in cassandra
	rReq := cherami.NewReadDestinationRequest()
	rReq.Path = common.StringPtr(destPath)
	readDesc, _ := cheramiClient.ReadDestination(rReq)
	s.NotNil(readDesc)

	// ==WRITE==

	// Create the publisher
	cPublisherReq := &client.CreatePublisherRequest{
		Path: destPath,
	}

	publisherTest := cheramiClient.CreatePublisher(cPublisherReq)
	s.NotNil(publisherTest)

	err := publisherTest.Open()
	s.NoError(err)

	// Publish messages continuously in a goroutine to ensures a steady supply of 'good' messages so
	// that smart retry will not affect us.
	var curPubInterval = int64(publisherPubInterval)
	closeCh := make(chan struct{})
	defer close(closeCh)
	go func() {
		i := 0
		defer lll("DONE PUBLISHING %v MESSAGES", i)
		defer publisherTest.Close()
		myIntrvl := atomic.LoadInt64(&curPubInterval)
		ticker := time.NewTicker(time.Duration(myIntrvl))
		for {
			select {
			case <-ticker.C:
				data := []byte(fmt.Sprintf("msg_%d", i+1))
				receipt := publisherTest.Publish(&client.PublisherMessage{Data: data})
				s.NoError(receipt.Error)
				i++

				if atomic.LoadInt64(&curPubInterval) != myIntrvl { // Adjust publish speed as requested
					ticker.Stop()
					myIntrvl = atomic.LoadInt64(&curPubInterval)
					ticker = time.NewTicker(time.Duration(myIntrvl))
					lll("publisher changed interval to %v seconds", common.UnixNanoTime(myIntrvl).ToSeconds())
				}
			case <-closeCh:
				return
			}
		}
	}()

	// ==READ==

	// Create the consumer group
	cgReq := cherami.NewCreateConsumerGroupRequest()
	cgReq.ConsumerGroupName = common.StringPtr(cgPath)
	cgReq.DestinationPath = common.StringPtr(destPath)
	cgReq.LockTimeoutInSeconds = common.Int32Ptr(cgLockTimeout) // this is the message redelivery timeout
	cgReq.MaxDeliveryCount = common.Int32Ptr(cgMaxDeliveryCount)
	cgReq.OwnerEmail = common.StringPtr("consumer_integration_test@uber.com")

	cgDesc, err := cheramiClient.CreateConsumerGroup(cgReq)
	s.NoError(err)
	s.NotNil(cgDesc)

	cConsumerReq := &client.CreateConsumerRequest{
		Path:              destPath,
		ConsumerGroupName: cgPath,
		ConsumerName:      "consumerName",
		PrefetchCount:     cnsmrPrefetch,
		Options:           &client.ClientOptions{Timeout: time.Second * 30}, // this is the thrift context timeout
	}

	consumerTest := cheramiClient.CreateConsumer(cConsumerReq)
	s.NotNil(consumerTest)

	// Open the consumer channel
	delivery := make(chan client.Delivery, 1)
	delivery, err = consumerTest.Open(delivery)
	s.NoError(err)

	beforeMergeDLQDeliveryCount := -1

	// Read the messages in a loop.
readLoop:
	for msgCount := 0; ; {
		select {
		case msg := <-delivery:
			msgCount++
			msgID, _ := strconv.Atoi(string(msg.GetMessage().GetPayload().GetData()[4:]))
			var ack, poison, merged bool

			msgDecorator := `  `
			if msgID > DLQMessageStart && msgID%DLQMessageSpacing == 0 {
				msgDecorator = `* ` // DLQ Message
				poison = true
				if msgID < DLQMessageStart+beforeMergeDLQDeliveryCount*DLQMessageSpacing {
					merged = true
					msgDecorator = `*M` // DLQ Message, and was likely merged
				}
			}

			lll("msgId %3d %s dlqDvlry=%3d (merged %2d, last %-12s), health = %d",
				msgID,
				msgDecorator,
				getDLQDeliveryCount(),
				beforeMergeDLQDeliveryCount,
				common.UnixNanoTime(time.Since(getDLQDeliveryTime())).ToSecondsFmt(),
				getCurrentHealth())

			switch phase {
			case produceDLQ: // Normal consumption with some selected 'poison' message. This is dilute poison going to DLQ
				if !poison {
					ack = true
				}
				if getDLQDeliveryCount() >= DLQMergeMessageTargetCount { // Produced enough DLQ, move on
					phase++
				}
			case smartRetryProvoke1: // Provoke smart retry by NACKing everything
				if getCurrentHealth() == stateStalled {
					phase++
				}
			case mergeOp: // Now in smart retry, perform the merge, wait for it to come into effect; transition to healthy state by acking
				beforeMergeDLQDeliveryCount = getDLQDeliveryCount()
				phaseOnce[phase].Do(func() { go merge() }) // Perform the merge once, asychronously

				if merged {
					s.True(poison) // This is just an assertion/sanity check
					if getCurrentHealth() == stateProgressing {
						phase++
					}
				} else {
					// ACK all messages until we see something get merged; this halts DLQ production
					ack = true
				}
			case smartRetryProvoke3:
				phaseOnce[phase].Do(func() { lll("smartRetryProvoke3") })

				// We will transition from healthy to stalled by NACKing in this phase
				s.False(getCurrentHealth() == stateIdle)
				if getCurrentHealth() == stateStalled {
					phase++
				}
			case smartRetryProvoke4:
				phaseOnce[phase].Do(func() {
					lll("smartRetryProvoke4")
					atomic.StoreInt64(&curPubInterval, int64(publisherPubSlowInterval)) // Slow down the publisher so that we can finish faster
				})

				// Since we are merging, the indicated state is stalled, but smart retry is disabled until the merge completes
				s.Equal(getCurrentHealth(), stateStalled, `While NACKING, indicated state should be stalled`)

				if getDLQDeliveryCount() > beforeMergeDLQDeliveryCount*2 && // Verify that we've published enough to DLQ since the merge
					time.Since(getDLQDeliveryTime()) > mergeAssumedCompleteTime { // Verify that we are done DLQ publishing (i.e. transitioned to normal smart retry behavior)
					phase++
				}
			case done:
				phaseOnce[phase].Do(func() { lll("done") })
				ack = true
				if getCurrentHealth() == stateProgressing { // Verify that we can get back to fully normal health
					break readLoop
				}
			}

			if ack {
				msg.Ack()
			} else {
				msg.Nack()
			}
		}
	}
}

func (s *NetIntegrationSuiteParallelA) _TestSmartRetry() {
	destPath := "/test.runner.SmartRetry/TestSmartRetry"
	cgPath := "/test.runner.SmartRetry/TestSmartRetryCG"
	testMsgCount := 1000
	var ackedMsgID int

	log := common.GetDefaultLogger()
	// Create the client
	ipaddr, port, _ := net.SplitHostPort(s.GetFrontend().GetTChannel().PeerInfo().HostPort)
	portNum, _ := strconv.Atoi(port)
	cheramiClient := createCheramiClient("cherami-test-smartretry", ipaddr, portNum, nil)

	// Create the destination to publish message
	crReq := cherami.NewCreateDestinationRequest()
	crReq.Path = common.StringPtr(destPath)
	crReq.Type = cherami.DestinationTypePtr(cherami.DestinationType_PLAIN)
	crReq.ConsumedMessagesRetention = common.Int32Ptr(60)
	crReq.UnconsumedMessagesRetention = common.Int32Ptr(120)
	crReq.OwnerEmail = common.StringPtr("lhcIntegration@uber.com")

	desDesc, _ := cheramiClient.CreateDestination(crReq)
	s.NotNil(desDesc)

	// we should see the destination now in cassandra
	rReq := cherami.NewReadDestinationRequest()
	rReq.Path = common.StringPtr(destPath)
	readDesc, _ := cheramiClient.ReadDestination(rReq)
	s.NotNil(readDesc)

	// ==WRITE==

	// Create the publisher
	cPublisherReq := &client.CreatePublisherRequest{
		Path: destPath,
	}

	publisherTest := cheramiClient.CreatePublisher(cPublisherReq)
	s.NotNil(publisherTest)

	err := publisherTest.Open()
	s.NoError(err)

	// Publish messages
	for i := 0; i < testMsgCount; i++ {
		text := fmt.Sprintf("msg_%d", i+1)
		data := []byte(fmt.Sprintf("%s", text))

		// log.Infof("client: publishing data: %s", data)
		receipt := publisherTest.Publish(&client.PublisherMessage{Data: data})
		s.NoError(receipt.Error)
	}
	publisherTest.Close()

	log.Info("DONE PUBLISHING MESSAGES")

	// ==READ==

	// Create the consumer group
	cgReq := cherami.NewCreateConsumerGroupRequest()
	cgReq.ConsumerGroupName = common.StringPtr(cgPath)
	cgReq.DestinationPath = common.StringPtr(destPath)
	cgReq.LockTimeoutInSeconds = common.Int32Ptr(2) // this is the message redelivery timeout
	cgReq.MaxDeliveryCount = common.Int32Ptr(2)
	cgReq.OwnerEmail = common.StringPtr("consumer_integration_test@uber.com")

	cgDesc, err := cheramiClient.CreateConsumerGroup(cgReq)
	s.NoError(err)
	s.NotNil(cgDesc)
	s.Equal(cgReq.GetDestinationPath(), cgDesc.GetDestinationPath(), "Wrong destination path")
	s.Equal(cgReq.GetConsumerGroupName(), cgDesc.GetConsumerGroupName(), "Wrong consumer group name")
	s.Equal(cgReq.GetLockTimeoutInSeconds(), cgDesc.GetLockTimeoutInSeconds(), "Wrong LockTimeoutInSeconds")
	s.Equal(cgReq.GetMaxDeliveryCount(), cgDesc.GetMaxDeliveryCount(), "Wrong MaxDeliveryCount")
	s.Equal(cherami.ConsumerGroupStatus_ENABLED, cgDesc.GetStatus(), "Wrong Status")
	s.Equal(cgReq.GetOwnerEmail(), cgDesc.GetOwnerEmail(), "Wrong Owner Email")

	cConsumerReq := &client.CreateConsumerRequest{
		Path:              destPath,
		ConsumerGroupName: cgPath,
		ConsumerName:      "TestSmartRetryConsumerName",
		PrefetchCount:     10,
		Options:           &client.ClientOptions{Timeout: time.Second * 30}, // this is the thrift context timeout
	}

	consumerTest := cheramiClient.CreateConsumer(cConsumerReq)
	s.NotNil(consumerTest)

	// Open the consumer channel
	delivery := make(chan client.Delivery, 1)
	delivery, err = consumerTest.Open(delivery)
	s.NoError(err)

	dlqDeliveryMap := make(map[int]bool) // Key is the message ID from GetID(), true = was not acked or was nacked, false = normal

	// Read the messages in a loop. We will exit the loop via a timeout
	timeout := time.Second * time.Duration(cgDesc.GetLockTimeoutInSeconds())
	timeoutTimer := time.NewTimer(10 * timeout)
	expectedMessageCount := testMsgCount * 5
	log.Info(`Verifying that not-acked/NACKed messages spin endlessly...`)
ReadLoop:
	for msgCount := 0; msgCount < expectedMessageCount; {
		select {
		case msg := <-delivery:
			msgCount++
			timeoutTimer.Reset(timeout)
			msgID, _ := strconv.Atoi(string(msg.GetMessage().GetPayload().GetData()[4:]))

			if msgCount == expectedMessageCount {
				log.Warnf("Acking one message to allow the others to go to DLQ...: (msg ID:%v) (AckID:%q)", msgID, msg.GetMessage().GetAckId())
				ackedMsgID = msgID
				dlqDeliveryMap[msgID] = false
				msg.Ack()
			}

			if rand.Intn(1) == 0 {
				// _, ok := dlqDeliveryMap[msgID]
				// log.Infof("Not acking message (first pass: %v): (msg ID:%v) (AckID:%q)", !ok, msgID, msg.GetMessage().GetAckId())
				dlqDeliveryMap[msgID] = true
				continue
			} else {
				// s.Assert().False(ok, "Message was NACKed, so it should not have been redelivered")
				// log.Infof("NACKing message: (msg ID:%v) (AckID:%q)", msgID, msg.GetMessage().GetAckId())
				dlqDeliveryMap[msgID] = true
				msg.Nack()
			}

		case <-timeoutTimer.C:
			log.Errorf("consumer delivery channel timed out after %v messages", msgCount)
			s.Assert().Equal(expectedMessageCount, msgCount) // FAIL the test
			break ReadLoop
		}
	}

	timeoutTimer = time.NewTimer(10 * timeout)
	expectedMessageCount = testMsgCount * 100
	log.Info(`Verifying that a single acked message unblocks everything...`)
ReadLoopB:
	for msgCount := 0; msgCount < expectedMessageCount; {
		select {
		case msg := <-delivery:
			msgCount++
			timeoutTimer.Reset(timeout)
			msgID, _ := strconv.Atoi(string(msg.GetMessage().GetPayload().GetData()[4:]))

			if msgID == ackedMsgID {
				log.Warnf("ACKing the one good message: (msg ID:%v) (AckID:%q)", msgID, msg.GetMessage().GetAckId())
				dlqDeliveryMap[msgID] = false
				msg.Ack()
			}

			if rand.Intn(1) == 0 {
				//_, ok := dlqDeliveryMap[msgID]
				//log.Infof("Not acking message (first pass: %v): (msg ID:%v) (AckID:%q)", !ok, msgID, msg.GetMessage().GetAckId())
				dlqDeliveryMap[msgID] = true
				continue
			} else {
				// s.Assert().False(ok, "Message was NACKed, so it should not have been redelivered")
				//log.Infof("NACKing message: (msg ID:%v) (AckID:%q)", msgID, msg.GetMessage().GetAckId())
				dlqDeliveryMap[msgID] = true
				msg.Nack()
			}
		case <-timeoutTimer.C:
			log.Errorf("consumer delivery channel timed out after %v messages", msgCount)
			s.True(msgCount < expectedMessageCount)
			break ReadLoopB
		}
	}

	time.Sleep(time.Second * time.Duration(cgDesc.GetLockTimeoutInSeconds())) // Need to sleep for the full lock timeout, or there's a race against the DLQ consumption below
	consumerTest.Close()

	log.Infof(`DLQ Consumption Test starting...`)

	// Create a consumer group to read the DLQ

	// Create the consumer group
	dlqDest := cgDesc.GetDeadLetterQueueDestinationUUID()
	cgDLQReq := cherami.NewCreateConsumerGroupRequest()
	cgDLQReq.ConsumerGroupName = common.StringPtr(cgPath)
	cgDLQReq.DestinationPath = common.StringPtr(dlqDest)
	cgDLQReq.LockTimeoutInSeconds = common.Int32Ptr(30) // this is the message redelivery timeout
	cgDLQReq.MaxDeliveryCount = common.Int32Ptr(2)
	cgDLQReq.OwnerEmail = common.StringPtr("consumer_integration_test@uber.com")

	cgDLQDesc, err := cheramiClient.CreateConsumerGroup(cgDLQReq)
	s.NoError(err)
	s.NotNil(cgDLQDesc)
	s.NotEqual(cgDLQReq.GetDestinationPath(), cgDLQDesc.GetDestinationPath(), "Wrong destination path")
	s.Equal(cgDLQReq.GetConsumerGroupName(), cgDLQDesc.GetConsumerGroupName(), "Wrong consumer group name")
	s.Equal(cgDLQReq.GetLockTimeoutInSeconds(), cgDLQDesc.GetLockTimeoutInSeconds(), "Wrong LockTimeoutInSeconds")
	s.Equal(cgDLQReq.GetMaxDeliveryCount(), cgDLQDesc.GetMaxDeliveryCount(), "Wrong MaxDeliveryCount")
	s.Equal(cherami.ConsumerGroupStatus_ENABLED, cgDLQDesc.GetStatus(), "Wrong Status")
	s.Equal(cgDLQReq.GetOwnerEmail(), cgDLQDesc.GetOwnerEmail(), "Wrong Owner Email")

	cDLQConsumerReq := &client.CreateConsumerRequest{
		Path:              dlqDest,
		ConsumerGroupName: cgPath,
		ConsumerName:      "TestConsumerName-DLQ",
		PrefetchCount:     10,
		Options:           &client.ClientOptions{Timeout: time.Second * 30}, // this is the thrift context timeout
	}

	dlqConsumerTest := cheramiClient.CreateConsumer(cDLQConsumerReq)
	s.NotNil(dlqConsumerTest)

	// Open the consumer channel
	delivery, err = dlqConsumerTest.Open(delivery)
	s.NoError(err)

	// Read the messages in a loop. We will exit the loop via a timeout
	timeoutTimer.Reset(timeout * 100)
ReadLoop2_TheReloopening:
	for msgCount := 0; msgCount < testMsgCount; {
		select {
		case msg := <-delivery:
			msgCount++
			timeoutTimer.Reset(timeout * 10)

			// IDs have been reassigned when these messages were sent to DLQ, so we need to reconstruct from the payload
			msgID, _ := strconv.Atoi(string(msg.GetMessage().GetPayload().GetData()[4:]))
			log.Infof("DLQ, got message original ID %d, new ID %d, payload %#q", msgID, msgCount+1, msg.GetMessage().GetPayload().GetData())
			isNew, expected := dlqDeliveryMap[msgID]

			if !isNew && expected {
				// Disable pending investigation. This hits often in Jenkins
				log.Errorf("DLQ, got DUPLICATE message original ID %d, new ID %d, payload %#q", msgID, msgCount+1, msg.GetMessage().GetPayload().GetData())
				// s.Assert().False(!isNew && expected, "We shouldn't get duplicate deliveries on the DLQ, though we will get unexpected ones")
			}

			if !expected {
				dlqDeliveryMap[msgID] = false // not new; check against duplications of the unexpected messages
				log.Infof("Received EXTRA (unnecessary, unexpected) DLQ message #%v, payload %#q", msgCount+1, msg.GetMessage().GetPayload().GetData())
			}

			dlqDeliveryMap[msgID] = false // Not "isNew" anymore

			log.Infof("DLQ: ACKing message: #%v (msg ID:%v)", msgCount+1, msgID)
			msg.Ack()

		case <-timeoutTimer.C:
			log.Infof("DLQ: consumer delivery channel timed out after %v messages", msgCount)
			log.Infof("Expected: between %d messages in DLQ. Actual: %d", testMsgCount-1, msgCount)
			s.Assert().Equal(msgCount, testMsgCount-1, "We should get all of the original messages, less one")

			break ReadLoop2_TheReloopening
		}
	}

	for i, v := range dlqDeliveryMap {
		log.Debugf("dlqDeliveryMap[%v] = %v (false = delivered to DLQ CG, true = not delivered to DLQ CG but should have been)", i, v)
		// XXX: Enable this after fixing the test
		//s.Assert().False(v, "All known bad messages should have been delivered by the DLQ group")
	}

	dlqConsumerTest.Close()

}

func (s *NetIntegrationSuiteParallelE) TestStartFromWithCassandra() {
	destPath := "/dest/TestStartFromWithCassandra"
	cgPathEverything := "/cg/TestStartFromWithCassandraEverything"
	cgPathStartFrom := "/cg/TestStartFromWithCassandra"
	testMsgCount := 100
	log := common.GetDefaultLogger()

	// Create the client
	ipaddr, port, _ := net.SplitHostPort(s.GetFrontend().GetTChannel().PeerInfo().HostPort)
	portNum, _ := strconv.Atoi(port)
	cheramiClient, _ := client.NewClient("cherami-test", ipaddr, portNum, nil)

	// Create the destination to publish message
	crReq := cherami.NewCreateDestinationRequest()
	crReq.Path = common.StringPtr(destPath)
	crReq.Type = cherami.DestinationTypePtr(0)
	crReq.ConsumedMessagesRetention = common.Int32Ptr(60)
	crReq.UnconsumedMessagesRetention = common.Int32Ptr(120)
	crReq.OwnerEmail = common.StringPtr("lhcIntegration@uber.com")

	desDesc, _ := cheramiClient.CreateDestination(crReq)
	s.NotNil(desDesc)

	// we should see the destination now in cassandra
	rReq := cherami.NewReadDestinationRequest()
	rReq.Path = common.StringPtr(destPath)
	readDesc, _ := cheramiClient.ReadDestination(rReq)
	s.NotNil(readDesc)

	// ==WRITE==

	log.Info("Write test beginning...")

	// Create the publisher
	cPublisherReq := &client.CreatePublisherRequest{
		Path: destPath,
	}

	publisherTest := cheramiClient.CreatePublisher(cPublisherReq)
	s.NotNil(publisherTest)

	err := publisherTest.Open()
	s.NoError(err)

	// Publish messages
	doneCh := make(chan *client.PublisherReceipt, testMsgCount)
	var wg sync.WaitGroup
	wg.Add(1)
	go func() {
		for i := 0; i < testMsgCount; i++ {
			receipt := <-doneCh
			log.Infof("client: acking id %s", receipt.Receipt)
			s.NoError(receipt.Error)
		}
		wg.Done()
	}()

	// first publish messages
	for i := 0; i < testMsgCount; i++ {
		data := []byte(fmt.Sprintf("msg_%d", i))
		id, er := publisherTest.PublishAsync(
			&client.PublisherMessage{
				Data: data,
			},
			doneCh,
		)
		log.Infof("client: publishing data: %s with id %s", data, id)
		s.NoError(er)

		// After publishing half of the total number of messages,
		// sleep for a second so that we can start from that point
		// Note: id is already one greater than i and so we sleep
		// at i = half-2
		if i == (testMsgCount/2 - 2) {
			log.Infof("Sleeping in publish for msg with id: %v", id)
			time.Sleep(1 * time.Second)
		}
	}

	wg.Wait()
	publisherTest.Close()

	// ==READ==

	// First create a consumer group which reads from the start
	// Create the consumer group
	cgReq := cherami.NewCreateConsumerGroupRequest()
	cgReq.ConsumerGroupName = common.StringPtr(cgPathEverything)
	cgReq.DestinationPath = common.StringPtr(destPath)
	cgReq.LockTimeoutInSeconds = common.Int32Ptr(30) // this is the message redilvery timeout
	cgReq.MaxDeliveryCount = common.Int32Ptr(1)
	cgReq.OwnerEmail = common.StringPtr("consumer_integration_test@uber.com")

	cgDesc, err := cheramiClient.CreateConsumerGroup(cgReq)
	s.NoError(err)
	s.NotNil(cgDesc)
	s.Equal(cgReq.GetDestinationPath(), cgDesc.GetDestinationPath(), "Wrong destination path")
	s.Equal(cgReq.GetConsumerGroupName(), cgDesc.GetConsumerGroupName(), "Wrong consumer group name")
	s.Equal(cgReq.GetLockTimeoutInSeconds(), cgDesc.GetLockTimeoutInSeconds(), "Wrong LockTimeoutInSeconds")
	s.Equal(cgReq.GetMaxDeliveryCount(), cgDesc.GetMaxDeliveryCount(), "Wrong MaxDeliveryCount")
	s.Equal(cherami.ConsumerGroupStatus_ENABLED, cgDesc.GetStatus(), "Wrong Status")
	s.Equal(cgReq.GetOwnerEmail(), cgDesc.GetOwnerEmail(), "Wrong OwnerEmail")

	cConsumerReq := &client.CreateConsumerRequest{
		Path:              destPath,
		ConsumerGroupName: cgPathEverything,
		ConsumerName:      "TestStartFromWithCassandraConsumerName",
		PrefetchCount:     1,
		Options:           &client.ClientOptions{Timeout: time.Second * 30}, // this is the thrift context timeout
	}

	consumerTest := cheramiClient.CreateConsumer(cConsumerReq)
	s.NotNil(consumerTest)

	// Open the consumer channel
	delivery := make(chan client.Delivery, 1)
	delivery, err = consumerTest.Open(delivery)
	s.NoError(err)

	tStartFrom := time.Now().UnixNano()
	startFromID := 0

	// Read the messages in a loop. We will exit the loop via a timeout
ReadLoop:
	for msgCount := 0; msgCount < testMsgCount; msgCount++ {
		timeout := time.NewTimer(time.Second * 45)
		log.Infof("waiting to get a message on del chan")
		select {
		case msg := <-delivery:
			log.Infof("Read message: #%v (msg ID:%v)", msgCount+1, msg.GetMessage().Payload.GetID())
			msg.Ack()
			// record the timestamp to start from for the next consumer
			if msgCount == (testMsgCount/2)-1 {
				tStartFrom = msg.GetMessage().GetEnqueueTimeUtc()
				startFromID, _ = strconv.Atoi(msg.GetMessage().Payload.GetID())
			}
		case <-timeout.C:
			log.Errorf("consumer delivery channel timed out after %v messages", msgCount)
			s.Equal(msgCount, testMsgCount) // FAIL the test
			break ReadLoop
		}
	}

	// Check that trying to read one more message would block
	log.Info("Checking for additional messages...")
	select {
	case msg := <-delivery:
		log.Infof("Read EXTRA message: %v", msg.GetMessage().Payload.GetID())
		msg.Ack()
		s.Nil(msg)
	default:
		log.Errorf("Good: No message available to consume.")
	}

	consumerTest.Close()

	// Now create another consumer group which starts from msgCount/2
	// ==READ==

	// Create the consumer group
	cgReq2 := cherami.NewCreateConsumerGroupRequest()
	cgReq2.ConsumerGroupName = common.StringPtr(cgPathStartFrom)
	cgReq2.DestinationPath = common.StringPtr(destPath)
	cgReq2.StartFrom = common.Int64Ptr(tStartFrom)
	cgReq2.LockTimeoutInSeconds = common.Int32Ptr(30) // this is the message redilvery timeout
	cgReq2.MaxDeliveryCount = common.Int32Ptr(1)
	cgReq2.OwnerEmail = common.StringPtr("consumer_integration_test@uber.com")

	cgDesc, err = cheramiClient.CreateConsumerGroup(cgReq2)
	s.NoError(err)
	s.NotNil(cgDesc)
	s.Equal(cgReq2.GetDestinationPath(), cgDesc.GetDestinationPath(), "Wrong destination path")
	s.Equal(cgReq2.GetConsumerGroupName(), cgDesc.GetConsumerGroupName(), "Wrong consumer group name")
	s.Equal(cgReq2.GetLockTimeoutInSeconds(), cgDesc.GetLockTimeoutInSeconds(), "Wrong LockTimeoutInSeconds")
	s.Equal(cgReq2.GetMaxDeliveryCount(), cgDesc.GetMaxDeliveryCount(), "Wrong MaxDeliveryCount")
	s.Equal(cherami.ConsumerGroupStatus_ENABLED, cgDesc.GetStatus(), "Wrong Status")
	s.Equal(cgReq2.GetOwnerEmail(), cgDesc.GetOwnerEmail(), "Wrong OwnerEmail")
	s.Equal(cgReq2.GetStartFrom(), cgDesc.GetStartFrom(), "Wrong StartFrom time")

	cConsumerReq2 := &client.CreateConsumerRequest{
		Path:              destPath,
		ConsumerGroupName: cgPathStartFrom,
		ConsumerName:      "TestConsumerNameStartFrom",
		PrefetchCount:     1,
		Options:           &client.ClientOptions{Timeout: time.Second * 30}, // this is the thrift context timeout
	}

	consumerTest2 := cheramiClient.CreateConsumer(cConsumerReq2)
	s.NotNil(consumerTest2)

	// Open the consumer channel
	delivery = make(chan client.Delivery, 1)
	delivery, err = consumerTest2.Open(delivery)
	s.NoError(err)

	// Read the messages in a loop. We will exit the loop via a timeout
ReadLoop2:
	for msgCountStartFrom := 0; msgCountStartFrom < testMsgCount/2; msgCountStartFrom++ {
		timeout := time.NewTimer(time.Second * 45)
		log.Infof("waiting to get a message on del chan")
		select {
		case msg := <-delivery:
			log.Infof("Read message: #%v (msg ID:%v)", msgCountStartFrom+1, msg.GetMessage().Payload.GetID())
			msg.Ack()
			// make sure we start from the correct ID
			actualID, _ := strconv.Atoi(msg.GetMessage().Payload.GetID())
			s.Equal(startFromID+msgCountStartFrom, actualID)
		case <-timeout.C:
			log.Errorf("consumer delivery channel timed out after %v messages", msgCountStartFrom)
			s.Equal(msgCountStartFrom, testMsgCount/2) // FAIL the test
			break ReadLoop2
		}
	}

	consumerTest2.Close()

	err = cheramiClient.DeleteDestination(&cherami.DeleteDestinationRequest{Path: common.StringPtr(destPath)})
	s.Nil(err, "Failed to delete destination")
}

func (s *NetIntegrationSuiteParallelB) TestQueueDepth() {
	const (
		destPath                = `/test.runner.SmartRetry/TestQueueDepth` // This path ensures that throttling is limited for this test
		cgPath                  = `/test.runner.SmartRetry/TestQueueDepthCG`
		cgMaxDeliveryCount      = 2
		cgLockTimeout           = 5000 // No redeliveries
		cgReadLoopTimeout       = time.Minute / 2
		cgExpectedDeliveryCount = cgMaxDeliveryCount + 1
		cgVerifyLoopTimeout     = time.Minute * 2
		cgVerifyLoopTicker      = cgLockTimeout * time.Second
		cnsmrPrefetch           = 13
		publisherPubInterval    = time.Second / 5
		DLQPublishClearTime     = cgLockTimeout * time.Second * 2

		futureTSOffset = 45 * time.Second
		phaseCount     = 200
	)

	// How long to wait to be sure that the storehost reporter has committed its pending writes.
	// Note that because store tries to spread its writes over the entire interval, we need to wait
	// for a full interval to guarantee that the reporter is captured
	ReporterPauseEffectiveTime := controllerhost.IntervalBtwnScans

	var phase int
	var msgCount int
	var reporterPaused bool

	// Consumer group definitions
	const (
		startFrom = iota
		dangling
		dlq
	)

	cgNames := []string{
		`StartFrom`,
		`Dangling`,
		`DLQ`,
	}

	cgStartFrom := []int64{
		int64(common.Now()) + int64(futureTSOffset),
		0,
		0,
	}

	cgDescs := make([]*cherami.ConsumerGroupDescription, len(cgNames))
	deletedCGDescs := make([]*cherami.ConsumerGroupDescription, len(cgNames))
	deliveryChans := make([]chan client.Delivery, len(cgNames))
	consumers := make([]client.Consumer, len(cgNames))
	testStart := int64(common.Now())

	ll := func() bark.Logger {
		return common.GetDefaultLogger().WithFields(bark.Fields{`phase`: phase, `t`: `qDepth`})
	}

	// Enable the tabulation feature for verbose logging only
	ownerEmail := `gbailey@uber.com`
	if testing.Verbose() {
		ownerEmail = `gbailey+queueDepthTabulation@uber.com`
	}

	// Create the client
	ipaddr, port, _ := net.SplitHostPort(s.GetFrontend().GetTChannel().PeerInfo().HostPort)
	portNum, _ := strconv.Atoi(port)
	cheramiClient := createCheramiClient("TestQueueDepth", ipaddr, portNum, ll())
	defer cheramiClient.Close()

	// Create the destination to publish message
	crReq := cherami.NewCreateDestinationRequest()
	crReq.Path = common.StringPtr(destPath)
	crReq.Type = cherami.DestinationTypePtr(cherami.DestinationType_PLAIN)
	crReq.ConsumedMessagesRetention = common.Int32Ptr(600)
	crReq.UnconsumedMessagesRetention = common.Int32Ptr(1200)
	crReq.OwnerEmail = common.StringPtr(ownerEmail)

	desDesc, _ := cheramiClient.CreateDestination(crReq)
	s.NotNil(desDesc)

	// Create the consumer groups

	createCG := func(cg int) {
		cgReq := cherami.NewCreateConsumerGroupRequest()
		cgReq.ConsumerGroupName = common.StringPtr(cgPath + cgNames[cg])
		cgReq.DestinationPath = common.StringPtr(destPath)
		cgReq.LockTimeoutInSeconds = common.Int32Ptr(cgLockTimeout) // this is the message redelivery timeout
		cgReq.MaxDeliveryCount = common.Int32Ptr(cgMaxDeliveryCount)
		cgReq.OwnerEmail = common.StringPtr(ownerEmail)
		cgReq.StartFrom = common.Int64Ptr(cgStartFrom[cg])
		cgDesc, err := cheramiClient.CreateConsumerGroup(cgReq)
		s.NoError(err)
		s.NotNil(cgDesc)
		cgDescs[cg] = cgDesc
	}

	for i := range cgNames {
		createCG(i)
	}

	// Create the publisher
	cPublisherReq := &client.CreatePublisherRequest{
		Path: destPath,
	}

	publisherTest := cheramiClient.CreatePublisher(cPublisherReq)
	s.NotNil(publisherTest)

	errPTO := publisherTest.Open()
	s.NoError(errPTO)
	defer publisherTest.Close()

	pauseReporter := func() {
		if !reporterPaused {
			reporterPaused = true
			storehost.ExtStatsReporterPause()
			ll().Info(`Reporter paused`)
			time.Sleep(ReporterPauseEffectiveTime)
		}
	}

	unpauseReporter := func() {
		if reporterPaused {
			reporterPaused = false
			ll().Info(`Reporter unpaused`)
			storehost.ExtStatsReporterResume()
		}
	}
	defer unpauseReporter()

	produceN := func(n int) {
		unpauseReporter()
		for i := msgCount; i < msgCount+n; i++ {
			data := []byte(fmt.Sprintf("msg_%d", i+1))
			receipt := publisherTest.Publish(&client.PublisherMessage{Data: data})
			s.NoError(receipt.Error)
		}
		msgCount += n
	}

	dlqPublishers := make([]client.Publisher, len(cgNames))

	produceNdlq := func(cg int, n int) {
		if cg >= len(cgNames) {
			return
		}

		if dlqPublishers[cg] == nil {
			// Create the publisher
			cPublisherReq = &client.CreatePublisherRequest{
				Path: cgDescs[cg].GetDeadLetterQueueDestinationUUID(),
			}

			p := cheramiClient.CreatePublisher(cPublisherReq)
			s.NotNil(p)

			err := p.Open()
			s.NoError(err)
			dlqPublishers[cg] = p
		}

		p := dlqPublishers[cg]

		unpauseReporter()
		for n > 0 {
			data := []byte(fmt.Sprintf("DLQ_msg_%d_%d", phase, n))
			receipt := p.Publish(&client.PublisherMessage{Data: data})
			s.NoError(receipt.Error)
			n--
		}
	}

	consumeN := func(cg int, n int) {
		if cg >= len(cgNames) {
			return
		}
		if deliveryChans[cg] == nil {
			cConsumerReq := &client.CreateConsumerRequest{
				Path:              destPath,
				ConsumerGroupName: cgPath + cgNames[cg],
				ConsumerName:      "TestQueueDepthConsumerName" + cgNames[cg],
				PrefetchCount:     cnsmrPrefetch,
			}

			consumer := cheramiClient.CreateConsumer(cConsumerReq)
			s.NotNil(consumer)

			// Open the consumer channel
			d := make(chan client.Delivery, 0)
			d, errCO := consumer.Open(d)
			s.NoError(errCO)
			deliveryChans[cg] = d
			consumers[cg] = consumer
			//defer consumer.Close() // Test doesn't work properly if we close; ack level doesn't reach the right level. T475365
		}

		delivery := deliveryChans[cg]

		ll().Infof(`Consuming %v from %v`, n, cgNames[cg])
		for n > 0 {
			msg := <-delivery
			ll().Infof(`RECV: %v`, string(msg.GetMessage().GetPayload().GetData()))
			msg.Ack()
			n--
		}
	}

	checkBacklog := func(cg int, ba, dlq int64) {
		if cg >= len(cgNames) {
			return
		}
		for {
			qReq := &controller.GetQueueDepthInfoRequest{Key: common.StringPtr(cgDescs[cg].GetConsumerGroupUUID())}
			r, err := s.GetController().GetQueueDepthInfo(nil, qReq)
			if err != nil {
				if _, ok := err.(*controller.QueueCacheMissError); !ok {
					ll().WithField(`error`, err).Error("GetQueueDepthInfo error")
				}
				continue
			}

			var queueDepthInfo controllerhost.QueueDepthCacheJSONFields
			err = json.Unmarshal([]byte(r.GetValue()), &queueDepthInfo)
			if err != nil {
				ll().WithField(`error`, err).Error("json.Unmarshal(queueDepthJSONFields) error")
				continue
			}

			ll().WithFields(bark.Fields{
				`cg`:                   cgNames[cg],
				`BacklogAvailable`:     queueDepthInfo.BacklogAvailable,
				`WantBacklogAvailable`: ba,
				`BacklogInflight`:      queueDepthInfo.BacklogInflight,
				`BacklogDLQ`:           queueDepthInfo.BacklogDLQ, `WantBacklogDLQ`: dlq,
			}).Info(`waiting on backlog result...`)

			if queueDepthInfo.BacklogAvailable == ba && queueDepthInfo.BacklogDLQ == dlq {
				return
			}
			time.Sleep(controllerhost.IntervalBtwnScans)
		}
	}

	purgeDLQ := func(cg int) {
		if cg >= len(cgNames) {
			return
		}
		fe := s.GetFrontend()
		s.NotNil(fe)
		purgeReq := cherami.NewPurgeDLQForConsumerGroupRequest()
		purgeReq.DestinationPath = common.StringPtr(destPath)
		purgeReq.ConsumerGroupName = common.StringPtr(cgPath + cgNames[cg])
		err := fe.PurgeDLQForConsumerGroup(nil, purgeReq)
		s.NoError(err)
		ll().Infof(`Purged %v`, cgNames[cg])
	}

	mergeDLQ := func(cg int) {
		if cg >= len(cgNames) {
			return
		}
		fe := s.GetFrontend()
		s.NotNil(fe)
		mergeReq := cherami.NewMergeDLQForConsumerGroupRequest()
		mergeReq.DestinationPath = common.StringPtr(destPath)
		mergeReq.ConsumerGroupName = common.StringPtr(cgPath + cgNames[cg])
		err := fe.MergeDLQForConsumerGroup(nil, mergeReq)
		s.NoError(err)
		ll().Infof(`Merged %v`, cgNames[cg])
	}

	changeStartFrom := func(cg int, startFrom int64) {
		if cg >= len(cgNames) {
			return
		}

		// UpdateConsumerGroup doesn't support changing startFrom. We will delete and recreate
		fe := s.GetFrontend()
		s.NotNil(fe)

		dReq := cherami.NewDeleteConsumerGroupRequest()
		dReq.DestinationPath = common.StringPtr(destPath)
		dReq.ConsumerGroupName = common.StringPtr(cgPath + cgNames[cg])

		if deliveryChans[cg] != nil {
			deliveryChans[cg] = nil // Force the consumer to be re-opened
			consumers[cg].Close()
		}

		ctx, _ := thrift.NewContext(30 * time.Second)
		delErr := fe.DeleteConsumerGroup(ctx, dReq)
		s.NoError(delErr)

		deletedCGDescs = append(deletedCGDescs, cgDescs[cg])
		cgStartFrom[cg] = startFrom

		createCG(cg)
	}

	// NOTE: there is a race in this function with produceN. If the backlog for the production isn't checked, then the availableSequence may still be
	// zero here for all extents and no update will occur, failing the test
	retention := func(retentionAmount int64) {
		rq := shared.NewListExtentsStatsRequest()
		rq.DestinationUUID = common.StringPtr(desDesc.GetDestinationUUID())
		rq.Limit = common.Int64Ptr(100)
		rs, lesErr := s.mClient.ListExtentsStats(nil, rq)
		s.NoError(lesErr)
		s.NotNil(rs)

		reset := false
		if retentionAmount == 0 {
			reset = true
		}

		pauseReporter()

		var update bool
		for _, e := range rs.GetExtentStatsList() {
			ll().Infof(`e=%v`, e.GetExtent().GetExtentUUID())
			for _, rps := range e.GetReplicaStats() {
				rqse := metadata.NewReadStoreExtentReplicaStatsRequest()
				rqse.ExtentUUID = common.StringPtr(e.GetExtent().GetExtentUUID())
				rqse.StoreUUID = common.StringPtr(rps.GetStoreUUID())
				rps = nil // This copy of the replica stats has almost nothing set, and it shouldn't be used below
				srs, err := s.mClient.ReadStoreExtentReplicaStats(nil, rqse)
				s.NoError(err)
				s.NotNil(srs)

				as := srs.GetExtent().GetReplicaStats()[0].GetAvailableSequence()
				bs := srs.GetExtent().GetReplicaStats()[0].GetBeginSequence()
				ll().Infof(`srs=%v/%v`, as, bs)

				update = false
				stats := srs.GetExtent().GetReplicaStats()[0] // Modify the existing stats. We would otherwise write nils to most fields

				if reset { // clearing
					if bs != math.MaxInt64 {
						update = true
						// reset BeginSequence to original starting seq (of "1")
						stats.BeginSequence = common.Int64Ptr(1)
					}
				} else { // Setting retention
					// check if there are messages in the extent, and if there
					// are 'retention' as many as we can out of this extent
					if bs != math.MaxInt64 {
						update = true
						// move the begin-sequence as much as we can (within 'retentionAmount')
						stats.BeginSequence = common.Int64Ptr(bs + common.MinInt64(retentionAmount, as-bs))
						retentionAmount -= common.MaxInt64(0, common.MinInt64(retentionAmount, as-bs))
					}
				}

				if update {
					updateStatsRequest := &metadata.UpdateStoreExtentReplicaStatsRequest{
						ExtentUUID:   common.StringPtr(e.GetExtent().GetExtentUUID()),
						ReplicaStats: []*shared.ExtentReplicaStats{stats},
					}

					ll().Infof(`Retention S`)
					s.NoError(s.mClient.UpdateStoreExtentReplicaStats(nil, updateStatsRequest))
					ll().Infof(`Retention E`)
				}
			}

			if !reset {
				if retentionAmount == 0 { // touched enough extents to achieve target
					break
				}
			}
		}

		s.True(retentionAmount == 0)
	}

	var newStartFrom int64
	for ; phase < phaseCount; phase++ {
		ll().WithField(`phase`, phase).Error(`Starting...`)
		// Producer actions
		switch phase {
		case 0:
			// Verify that all backlogs are zero before producing anything

			checkBacklog(startFrom, 0, 0)
			checkBacklog(dlq, 0, 0)
			checkBacklog(dangling, 0, 0)
		case 10:
			produceN(20)
			checkBacklog(dangling, 20, 0)
			checkBacklog(dlq, 20, 0)
			checkBacklog(startFrom, 0, 0) // Startfrom has a time in the future, so zero backlog
		case 20:
			// Adjust retention and see that the backlog adjusts
			retention(4) // Need to produce at least 5 messages per extent * 4 extents (=20), or there may be no single extent with greater than 4 messages to apply retention to
			checkBacklog(dangling, 20-4, 0)
			checkBacklog(dlq, 20-4, 0)
			checkBacklog(startFrom, 0, 0)
		case 30:
			// Put retention back, check that everything bounced back
			retention(0)
			checkBacklog(dangling, 20, 0)
			checkBacklog(dlq, 20, 0)
			checkBacklog(startFrom, 0, 0)
		case 40:
			newStartFrom = int64(common.Now())
			changeStartFrom(startFrom, newStartFrom) // Switch from a startFrom in the future to startFrom = now; new CG
			checkBacklog(startFrom, 0, 0)            // Should be nothing, since we haven't produced any messages after 'now'
		case 50:
			produceN(13)
			checkBacklog(dangling, 20+13, 0)
			checkBacklog(dlq, 20+13, 0)
			checkBacklog(startFrom, 13, 0) // New production should show up
		case 60:
			// Just opening the consumer (switching from dangling to assigned extents), shouldn't affect the backlog
			// NOTE: since controller doesn't call GetAddressFromTimestamp, it always sets an ackLevel of zero, so we need to consume at least one message so
			// outputhost will set the ackLevel
			consumeN(dangling, 0)
			consumeN(startFrom, 0)
			produceNdlq(dlq, 0)
			produceNdlq(startFrom, 4)
			checkBacklog(dangling, 20+13, 0)
			checkBacklog(dlq, 20+13, 0)
			checkBacklog(startFrom, 13, 4)
		case 70:
			consumeN(dangling, 5)
			consumeN(dlq, 5)
			consumeN(startFrom, 5)
			produceNdlq(dlq, 11)
			checkBacklog(dangling, 20+13-5, 0)
			checkBacklog(dlq, 20+13-5, 11)
			checkBacklog(startFrom, 13-5, 4)
		case 80:
			purgeDLQ(dlq)
			consumeN(dangling, 20+13-5)
			consumeN(startFrom, 13-5)
			checkBacklog(dangling, 0, 0)
			checkBacklog(dlq, 20+13-5, 0)
			checkBacklog(startFrom, 0, 4)
		case 90:
			produceNdlq(dlq, 23)
			checkBacklog(dlq, 20+13-5, 23)
			checkBacklog(startFrom, 0, 4)
			checkBacklog(dangling, 0, 0)
		case 100:
			changeStartFrom(startFrom, testStart) // Reset the startFrom CG to a non-zero but old value, verify that DLQ went away, and all messages are available
			checkBacklog(dlq, 20+13-5, 23)
			checkBacklog(dangling, 0, 0)
			checkBacklog(startFrom, 20+13, 0)
		case 110:
			mergeDLQ(dlq)
			checkBacklog(dlq, (20+13-5)+23, 0)
			checkBacklog(dangling, 0, 0)
			checkBacklog(startFrom, 20+13, 0)
		case 120:
			// verify that switching from dangling to assigned doesn't affect the startfrom group
			//consumeN(startFrom, 1) // this depends on outputhost unloading/reloading extents (since cgUUID changed)
			//checkBacklog(startFrom, 20+13-1, 0)
			//checkBacklog(dlq, (20+13-5)+23, 0) // T471438, sometimes fails because store wrote a bad value here
			checkBacklog(dangling, 0, 0)
		}
		ll().Info(`Ending...`)
	}

	ll().Info(`END`)
}

func (s *NetIntegrationSuiteParallelC) doPublishAndReadTest(
	cheramiClient client.Client,
	destPath, cgPath string,
	testMsgCount int,
	verifyFunc func(msg *cherami.ConsumerMessage)) {

	log := common.GetDefaultLogger()
	// ==WRITE==

	log.Info("Write test beginning...")

	// Create the publisher
	cPublisherReq := &client.CreatePublisherRequest{
		Path: destPath,
	}

	publisherTest := cheramiClient.CreatePublisher(cPublisherReq)
	s.NotNil(publisherTest)

	err := publisherTest.Open()
	s.NoError(err)

	// Publish messages
	doneCh := make(chan *client.PublisherReceipt, testMsgCount)
	var wg sync.WaitGroup
	wg.Add(1)
	go func() {
		for i := 0; i < testMsgCount; i++ {
			receipt := <-doneCh
			log.Infof("client: acking id %s", receipt.Receipt)
			s.NoError(receipt.Error)
		}
		wg.Done()
	}()

	for i := 0; i < testMsgCount; i++ {
		data := []byte(fmt.Sprintf("msg_%d", i))
		id, er := publisherTest.PublishAsync(
			&client.PublisherMessage{
				Data: data,
			},
			doneCh,
		)
		log.Infof("client: publishing data: %s with id %s", data, id)
		s.NoError(er)
	}

	wg.Wait()
	publisherTest.Close()

	// ==READ==

	cConsumerReq := &client.CreateConsumerRequest{
		Path:              destPath,
		ConsumerGroupName: cgPath,
		ConsumerName:      "doPublishAndReadTestConsumerName",
		PrefetchCount:     1,
		Options:           &client.ClientOptions{Timeout: time.Second * 30}, // this is the thrift context timeout
	}

	consumerTest := cheramiClient.CreateConsumer(cConsumerReq)
	s.NotNil(consumerTest)

	// Open the consumer channel
	delivery := make(chan client.Delivery, 1)
	delivery, err = consumerTest.Open(delivery)
	s.NoError(err)

	// Read the messages in a loop. We will exit the loop via a timeout
ReadLoop:
	for msgCount := 0; msgCount < testMsgCount; msgCount++ {
		timeout := time.NewTimer(time.Second * 45)
		log.Infof("waiting to get a message on del chan")
		select {
		case msg := <-delivery:
			log.Infof("Read message: #%v (msg ID:%v)", msgCount+1, msg.GetMessage().Payload.GetID())
			//Wait until client side integrated before enable this test
			//verifyFunc(msg.GetMessage())
			//s.True(delivery.VerifyChecksum(), "verify checksum failed")
			msg.Ack()
		case <-timeout.C:
			log.Errorf("consumer delivery channel timed out after %v messages", msgCount)
			s.Equal(msgCount, testMsgCount) // FAIL the test
			break ReadLoop
		}
	}

	consumerTest.Close()
}

func (s *NetIntegrationSuiteParallelC) TestEndToEndChecksum() {
	destPath := "/dest/testChecksum"
	cgPath := "/cg/testChecksum"
	testMsgCount := 10

	// Create the client
	ipaddr, port, _ := net.SplitHostPort(s.GetFrontend().GetTChannel().PeerInfo().HostPort)
	portNum, _ := strconv.Atoi(port)
	cheramiClient := createCheramiClient("cherami-test-e2echecksum", ipaddr, portNum, nil)

	// Create the destination to publish message
	crReq := cherami.NewCreateDestinationRequest()
	crReq.Path = common.StringPtr(destPath)
	crReq.Type = cherami.DestinationTypePtr(0)
	crReq.ConsumedMessagesRetention = common.Int32Ptr(60)
	crReq.UnconsumedMessagesRetention = common.Int32Ptr(120)
	crReq.ChecksumOption = cherami.ChecksumOption_CRC32IEEE
	crReq.OwnerEmail = common.StringPtr("lhcIntegration@uber.com")

	desDesc, _ := cheramiClient.CreateDestination(crReq)
	s.NotNil(desDesc)

	// Create the consumer group
	cgReq := cherami.NewCreateConsumerGroupRequest()
	cgReq.ConsumerGroupName = common.StringPtr(cgPath)
	cgReq.DestinationPath = common.StringPtr(destPath)
	cgReq.LockTimeoutInSeconds = common.Int32Ptr(30) // this is the message redilvery timeout
	cgReq.MaxDeliveryCount = common.Int32Ptr(1)
	cgReq.OwnerEmail = common.StringPtr("consumer_integration_test@uber.com")

	cgDesc, err := cheramiClient.CreateConsumerGroup(cgReq)
	s.NoError(err)
	s.NotNil(cgDesc)
	s.Equal(cgReq.GetDestinationPath(), cgDesc.GetDestinationPath(), "Wrong destination path")
	s.Equal(cgReq.GetConsumerGroupName(), cgDesc.GetConsumerGroupName(), "Wrong consumer group name")
	s.Equal(cgReq.GetLockTimeoutInSeconds(), cgDesc.GetLockTimeoutInSeconds(), "Wrong LockTimeoutInSeconds")
	s.Equal(cgReq.GetMaxDeliveryCount(), cgDesc.GetMaxDeliveryCount(), "Wrong MaxDeliveryCount")
	s.Equal(cherami.ConsumerGroupStatus_ENABLED, cgDesc.GetStatus(), "Wrong Status")
	s.Equal(cgReq.GetOwnerEmail(), cgDesc.GetOwnerEmail(), "Wrong OwnerEmail")

	s.doPublishAndReadTest(
		cheramiClient, destPath, cgPath, testMsgCount,
		func(msg *cherami.ConsumerMessage) {
			s.True(msg.GetPayload().IsSetCrc32IEEEDataChecksum(), "crc32IEEE checksum field not set")
		})

	// Update the checksum option
	upReq := cherami.NewUpdateDestinationRequest()
	upReq.Path = common.StringPtr(destPath)
	newChecksumOption := cherami.ChecksumOption_MD5
	upReq.ChecksumOption = &newChecksumOption
	upReq.OwnerEmail = common.StringPtr("lhcIntegration@uber.com")

	desDesc, _ = cheramiClient.UpdateDestination(upReq)
	s.NotNil(desDesc)

	s.doPublishAndReadTest(
		cheramiClient, destPath, cgPath, testMsgCount,
		func(msg *cherami.ConsumerMessage) {
			s.True(msg.GetPayload().IsSetMd5DataChecksum(), "md5 checksum field not set")
		})

	err = cheramiClient.DeleteDestination(&cherami.DeleteDestinationRequest{Path: common.StringPtr(destPath)})
	s.Nil(err, "Failed to delete destination")
}<|MERGE_RESOLUTION|>--- conflicted
+++ resolved
@@ -481,11 +481,7 @@
 	// Publish messages
 	// Make the doneCh to be a smaller size so that we don't
 	// fill up immediately
-<<<<<<< HEAD
-	doneCh := make(chan *client.PublisherReceipt, 50)
-=======
 	doneCh := make(chan *client.PublisherReceipt, 500)
->>>>>>> a3d3d4ae
 	var wg sync.WaitGroup
 
 	for i := 0; i < testMsgCount; i++ {
@@ -519,12 +515,8 @@
 	drainReq.ExtentUUID = common.StringPtr(receiptParts[0])
 	dReq.Extents = append(dReq.Extents, drainReq)
 
-<<<<<<< HEAD
-	err = ih.DrainExtent(nil, dReq)
-=======
 	ctx, _ := thrift.NewContext(1 * time.Minute)
 	err = ih.DrainExtent(ctx, dReq)
->>>>>>> a3d3d4ae
 	s.Nil(err)
 
 	consumeCount := testMsgCount
