// Copyright (c) 2016 Uber Technologies, Inc.
//
// Permission is hereby granted, free of charge, to any person obtaining a copy
// of this software and associated documentation files (the "Software"), to deal
// in the Software without restriction, including without limitation the rights
// to use, copy, modify, merge, publish, distribute, sublicense, and/or sell
// copies of the Software, and to permit persons to whom the Software is
// furnished to do so, subject to the following conditions:
//
// The above copyright notice and this permission notice shall be included in
// all copies or substantial portions of the Software.
//
// THE SOFTWARE IS PROVIDED "AS IS", WITHOUT WARRANTY OF ANY KIND, EXPRESS OR
// IMPLIED, INCLUDING BUT NOT LIMITED TO THE WARRANTIES OF MERCHANTABILITY,
// FITNESS FOR A PARTICULAR PURPOSE AND NONINFRINGEMENT. IN NO EVENT SHALL THE
// AUTHORS OR COPYRIGHT HOLDERS BE LIABLE FOR ANY CLAIM, DAMAGES OR OTHER
// LIABILITY, WHETHER IN AN ACTION OF CONTRACT, TORT OR OTHERWISE, ARISING FROM,
// OUT OF OR IN CONNECTION WITH THE SOFTWARE OR THE USE OR OTHER DEALINGS IN
// THE SOFTWARE.

package retentionMgr

import (
	"fmt"
	"math/rand"
	"sync"
	"time"

	"github.com/uber-common/bark"
	"github.com/uber/cherami-server/common"
	"github.com/uber/cherami-server/common/metrics"
	"github.com/uber/cherami-thrift/.generated/go/metadata"
	"github.com/uber/cherami-thrift/.generated/go/shared"
	"github.com/uber/cherami-thrift/.generated/go/store"
)

const numWorkersDefault = 1                      // default number of workers to use
const bufferedJobs = 65536                       // capacity of the jobs-channel
const defaultExtentDeleteDeferPeriod = time.Hour // wait an hour before deleting extent (after it is 'consumed')

// TODO:
// -- on failure, post a job that retries the failure condition
// -- use a separate worker pool that does the synchronous calls into storage

// exported types
type (
	// Options are the options used to initialize RetentionManager
	Options struct {
		RetentionInterval                time.Duration
		DLQRetentionInterval             time.Duration
		SingleCGVisibleExtentGracePeriod time.Duration
		ExtentDeleteDeferPeriod          time.Duration
		NumWorkers                       int
		LocalZone                        string
	}

	// RetentionManager context
	RetentionManager struct {
		*Options

		logger   bark.Logger
		m3Client metrics.Client

		metadata  metadataDep
		storehost storehostDep

		wg sync.WaitGroup

		jobsC chan *retentionJob
		stopC chan struct{}

		sync.Mutex
		running bool

		lastDLQRetentionRun time.Time
	}
)

type (
	// metadataDep interface that encapsulates the dependencies on metadata
	metadataDep interface {
		// calls to metadata
		GetDestinations() (destinations []*destinationInfo)
		GetExtents(destID destinationID) (extents []*extentInfo)
		GetConsumerGroups(destID destinationID) (consumerGroups []*consumerGroupInfo)
		DeleteExtent(destID destinationID, extID extentID) (err error)
		MarkExtentConsumed(destID destinationID, extID extentID) (err error)
		DeleteDestination(destID destinationID) (err error)
		DeleteConsumerGroupExtent(cgID consumerGroupID, extID extentID) error
		GetAckLevel(destID destinationID, extID extentID, cgID consumerGroupID) (ackLevel int64, err error)
		GetExtentInfo(destID destinationID, extID extentID) (extInfo *extentInfo, err error)
	}

	// storehostDep interface that encapsulates the dependencies on storehost
	storehostDep interface {
		// calls to storehost(s)
		GetAddressFromTimestamp(storeID storehostID, extID extentID, timestamp int64) (addr int64, sealed bool, err error)
		PurgeMessages(storeID storehostID, extID extentID, retentionAddr int64) (doneAddr int64, err error)
	}
)

// local types
type (
	// define various types
	extentID        string
	consumerGroupID string
	destinationID   string
	storehostID     string

	destinationInfo struct {
		id            destinationID
		destType      shared.DestinationType
		status        shared.DestinationStatus
		extents       []*extentInfo
		softRetention int32 // in seconds
		hardRetention int32 // in seconds
		path          string
		isMultiZone   bool
	}

	extentInfo struct {
		id                 extentID
		status             shared.ExtentStatus
		statusUpdatedTime  time.Time
		storehosts         []storehostID
		singleCGVisibility consumerGroupID
		originZone         string
		kafkaPhantomExtent bool
		// destID  destinationID
		// dest    *destinationInfo
	}

	consumerGroupInfo struct {
		id     consumerGroupID
		status shared.ConsumerGroupStatus
		// destID destinationID
		// dest   *destinationInfo
	}

	retentionJob struct {
		runAt         time.Time
		dest          *destinationInfo
		ext           *extentInfo
		consumers     []*consumerGroupInfo
		err           error
		minAckAddr    int64 // min-ack for all consumers
		retentionAddr int64 // retention-address
		deleteExtent  bool  // extent should be deleted
	}
)

// New initializes context for a new instance of retention manager
func New(opts *Options, metadata metadata.TChanMetadataService, clientFactory common.ClientFactory, m3Client metrics.Client, logger bark.Logger) *RetentionManager {

	if opts.NumWorkers <= 0 {
		opts.NumWorkers = numWorkersDefault
	}

	if opts.ExtentDeleteDeferPeriod <= 0 {
		opts.ExtentDeleteDeferPeriod = defaultExtentDeleteDeferPeriod
	}

	logger = logger.WithField(common.TagModule, `retMgr`)

	return &RetentionManager{
		Options:             opts,
		logger:              logger,
		m3Client:            m3Client,
		metadata:            newMetadataDep(metadata, logger),
		storehost:           newStorehostDep(clientFactory, logger),
		lastDLQRetentionRun: time.Now().AddDate(0, 0, -1),
	}
}

// tNew takes in the metadata and storehost dependencies (that could potentially be mocked for testing)
func tNew(opts *Options, metadata metadataDep, storehost storehostDep, m3Client metrics.Client, logger bark.Logger) *RetentionManager {

	if opts.NumWorkers <= 0 {
		opts.NumWorkers = numWorkersDefault
	}

	logger = logger.WithField(common.TagModule, `retMgr`)

	return &RetentionManager{
		Options:             opts,
		logger:              logger,
		m3Client:            m3Client,
		metadata:            metadata,
		storehost:           storehost,
		lastDLQRetentionRun: time.Now().AddDate(0, 0, -1),
	}
}

// Start starts the various go-routines asynchronously
func (t *RetentionManager) Start() {

	t.Lock()
	defer t.Unlock()

	if !t.running {
		t.logger.WithFields(bark.Fields{
			`interval`:    t.RetentionInterval,
			`dlqinterval`: t.DLQRetentionInterval,
			`workers`:     t.NumWorkers,
		}).Info(`RetentionMgr starting`)

		t.jobsC = make(chan *retentionJob, bufferedJobs) // compute and buffer up to 64k jobs
		t.stopC = make(chan struct{})

		// start the workers that would listen on the 'jobsC' channel.
		for i := 0; i < t.NumWorkers; i++ {
			t.wg.Add(1)
			go t.retentionWorker(i, t.jobsC)
		}

		// go-routine #1: that schedules retention on a regular basis, that
		// posts 'jobs' to the jobs channel (jobsC) for the workers to process
		if t.RetentionInterval > 0 {
			t.wg.Add(1)
			go func() {
				defer t.wg.Done()
				defer close(t.jobsC) // close 'jobs' channel

				// wait a minute, before doing the first run
				timer := time.NewTimer(time.Minute)
				defer timer.Stop()

				for {
					// wait until 'RetentionInterval' or if we get a "stop"
					select {
					case <-timer.C: // wait for timer to fire

					case <-t.stopC:
						return
					}

					if !t.runRetention(t.jobsC) {
						return
					}

					// assert( t.RetentionInterval != 0 )
					timer.Reset(t.RetentionInterval)
				}
			}()
		}

		t.running = true
	}
}

// Stop stops the retention manager
func (t *RetentionManager) Stop() {

	t.Lock()
	defer t.Unlock()

	if t.running {

		close(t.stopC) // request stoppage
		t.wg.Wait()    // wait until it stops

		t.running = false

		t.logger.Info("RetentionMgr stopped")
	}
}

// Run does a 'one-shot' run of retention manager
func (t *RetentionManager) Run() {

	t.logger.WithFields(bark.Fields{
		`workers`: t.NumWorkers,
	}).Info(`RetentionMgr starting`)

	t.RetentionInterval = 0
	t.Start()
	t.runRetention(t.jobsC) // run retention (once)
	close(t.jobsC)          // there will be no more jobs
	t.wg.Wait()             // wait for completion

	t.logger.Info("RetentionMgr stopped")
}

func (t *RetentionManager) wait() {
	t.wg.Wait()
}

// runRetention finds the list of destinations, extents and consumer-groups and
// schedules a job, one per extent, to compute and enforce retention on storage.
func (t *RetentionManager) runRetention(jobsC chan<- *retentionJob) bool {

	t.logger.Debug("runRetention: start")

	destList := t.metadata.GetDestinations()

	// shuffle list of destinations (ie, randomize order each time)
	for i := len(destList); i > 0; i-- {
		r := rand.Intn(i)
		destList[i-1], destList[r] = destList[r], destList[i-1]
	}

	skipDLQ := t.Options.DLQRetentionInterval > 0 &&
		time.Now().Sub(t.lastDLQRetentionRun) < t.Options.DLQRetentionInterval

	// estimate the number of retention jobs, we'll be scheduling
	var totalJobs int64

	// populate each destination-info with extents and consumer-groups information
	for _, dest := range destList {

		if dest.status == shared.DestinationStatus_DELETED {
			continue
		}

		if common.IsDLQDestinationPath(dest.path) && skipDLQ {
			continue
		}

		// query extents for the destination
		dest.extents = t.metadata.GetExtents(dest.id)

		// TODO: shuffle list of extents?

		var allExtentsDeleted = true

		// for each extent, compute retention cursor and convey to storage
		for j := range dest.extents {

			if dest.extents[j].status == shared.ExtentStatus_DELETED {
				continue // skip deleted extent
			}

			// at least one extent was found that wasn't deleted
			allExtentsDeleted = false

			if dest.extents[j].status == shared.ExtentStatus_CONSUMED &&
				time.Since(dest.extents[j].statusUpdatedTime) < t.ExtentDeleteDeferPeriod {

				continue // skip consumed extent within 'delete-defer-period'
			}

			totalJobs++
		}

		if allExtentsDeleted && dest.status == shared.DestinationStatus_DELETING {

			t.logger.WithField(common.TagDst, dest.id).
				Info("deleting destination (all extents deleted)")

			// All extents have been deleted for this destination. Since the
			// deletion of an extent requires all consumer groups to have
			// either consumed or deleted, all state associated with this
			// destination has been cleaned at this point. Mark the destination
			// as DELETED. There will be no cleanup after this.
			t.metadata.DeleteDestination(dest.id)
		}
	}

	if t.Options.DLQRetentionInterval > 0 && !skipDLQ {
		t.lastDLQRetentionRun = time.Now()
	}

	// compute the time until when retention would run next to help pre-schedule the jobs
	// so that they are distributed more or less evenly during the retention-interval

	if totalJobs == 0 {
		t.logger.Debug("runRetention: done (nothing to do)")
		return true
	}

	// spread out the jobs over the time until when retention would run next

	durationPerJob := time.Duration(int64(t.RetentionInterval) / totalJobs)

	scheduleAt := time.Now() // schedule first job 'now'

	// for every destination, for every extent, compute and enforce retention
	for _, dest := range destList {

		// check if we have been asked to stop
		select {
		case <-t.stopC:
			t.logger.Info("runRetention: stopped!")
			return false
		default:
			// continue to schedule next job
		}

		// skip deleted destinations
		if dest.status == shared.DestinationStatus_DELETED {
			t.logger.WithField(`destID`, dest.id).Debug(`skipping deleted destination`)
			continue
		}

		t.logger.WithField(common.TagDst, dest.id).Debug("scheduling retention jobs for dest")

		// for each extent, compute retention cursor and convey to storage
		for j := range dest.extents {

			if dest.extents[j].status == shared.ExtentStatus_DELETED {

				t.logger.WithFields(bark.Fields{
					common.TagDst: dest.id,
					common.TagExt: dest.extents[j],
				}).Debug("skipping retention on deleted extent")
				continue
			}

			if dest.extents[j].status == shared.ExtentStatus_CONSUMED &&
				time.Since(dest.extents[j].statusUpdatedTime) < t.ExtentDeleteDeferPeriod {

				t.logger.WithFields(bark.Fields{
					common.TagDst: dest.id,
					common.TagExt: dest.extents[j],
				}).Debug("skipping retention on consumed extent within 'delete-defer-period'")
				continue
			}

			t.logger.WithFields(bark.Fields{
				common.TagDst: dest.id,
				common.TagExt: dest.extents[j],
				`runAt`:       scheduleAt,
			}).Debug("scheduling retention job")

			// create and post a job to process this extent on the destination
			jobsC <- &retentionJob{
				runAt:         scheduleAt,
				dest:          dest,
				ext:           dest.extents[j],
				retentionAddr: int64(store.ADDR_BEGIN),
			}

			// schedule next job after 'durationPerJob'
			scheduleAt = scheduleAt.Add(durationPerJob)
		}
	}

	t.logger.WithField(`totalJobs`, totalJobs).Debug("runRetention: done")

	return true
}

func (t *RetentionManager) computeRetention(job *retentionJob, log bark.Logger) {

	dest := job.dest
	ext := job.ext

	if ext.status == shared.ExtentStatus_CONSUMED {

		// keep extent in "consumed" state until 'ExtentDeleteDeferPeriod' has
		// elapsed, only then "delete" the extent. this extra time helps ensure
		// that any consumer-group extents that were just placed, will also
		// move into "consumed" state, when they read from store.
		if time.Since(ext.statusUpdatedTime) >= t.ExtentDeleteDeferPeriod {
			job.retentionAddr = store.ADDR_SEAL // delete extent from the stores
			job.deleteExtent = true             // delete extent from metadata
		}
		return
	}

	if dest.status == shared.DestinationStatus_DELETING &&
		ext.status == shared.ExtentStatus_SEALED {

		// When the destination is being deleted and all the consumer groups have
		// gone away for a SEALED extent, then we can short-circuit and decide to
		// delete the whole extent immediately. This is because, we know for sure
		// there will be no new consumer groups that can be created.
		var pendingCGDelete = false

		for _, cgInfo := range job.consumers {
			if cgInfo.status != shared.ConsumerGroupStatus_DELETED {
				pendingCGDelete = true
			}
		}

		if !pendingCGDelete {
			job.retentionAddr = store.ADDR_SEAL
			job.deleteExtent = true
			return
		}
	}

	// -- step 1: take a snapshot of the current time and compute retention timestamps -- //

	tNow := time.Now().UnixNano()

	hardRetentionTime := tNow - int64(dest.hardRetention)*int64(time.Second)
	softRetentionTime := tNow - int64(dest.softRetention)*int64(time.Second)

	if len(ext.singleCGVisibility) > 0 {
		hardRetentionTime -= int64(t.Options.SingleCGVisibleExtentGracePeriod) // Provide additional time for DLQ merged extents
		softRetentionTime = tNow                                               // DLQ merged extents are deleted as soon as they are consumed
		log.WithFields(bark.Fields{
			`hardRetentionTime`: hardRetentionTime,
			`softRetentionTime`: softRetentionTime,
		}).Debug(`computeRetention: overriding retention times for DLQ merged extent`)
	}

	// -- step 2: compute hard-retention address, by querying storehosts -- //

	// find the 'hardRetentionAddr' that corresponds to the 'hardRetentionTime'

	// NB: when computing the hardRetentionAddr and softRetentionAddr, we find
	// the maximum address returned from querying the storehost for the timestamp.
	// this is because GetAddressFromTimestamp returns the address of the message
	// whose timestamp is _less than or equal_ to the given timestamp, so we can
	// safely use the 'max' of the addresses we got from querying the various
	// storehosts, it just means the other storehosts did not receive the particular
	// message. in case, even one of the storehosts
	// reports that the extent is sealed at this timestamp (ie, returns 'ADDR_SEAL'),
	// we just use that and stop querying, since that is, technically, the "furthest"
	// address possible.

	log.WithFields(bark.Fields{
		`hardRetentionTime_unixnano`: hardRetentionTime,
		`hardRetentionTime`:          time.Unix(0, hardRetentionTime),
	}).Debug("computing hardRetentionAddr")

	var hardRetentionAddr = int64(store.ADDR_BEGIN)
	var hardRetentionConsumed bool

	if !ext.kafkaPhantomExtent {

		for _, storeID := range ext.storehosts {

			getAddressStartTime := time.Now()
			addr, consumed, err := t.storehost.GetAddressFromTimestamp(storeID, ext.id, hardRetentionTime)
			t.m3Client.RecordTimer(metrics.RetentionMgrScope, metrics.ControllerGetAddressLatency, time.Since(getAddressStartTime))

			if err != nil {
				t.m3Client.IncCounter(metrics.RetentionMgrScope, metrics.ControllerGetAddressFailedCounter)

				log.WithFields(bark.Fields{
					common.TagStor:      storeID,
					`hardRetentionTime`: hardRetentionTime,
					common.TagErr:       err,
				}).Error(`computeRetention: hardRetention GetAddressFromTimestamp error`)
				continue
			}
			t.m3Client.IncCounter(metrics.RetentionMgrScope, metrics.ControllerGetAddressCompletedCounter)

			// find the max address and use that as the hardRetentionAddr
			if addr > hardRetentionAddr {
				hardRetentionAddr = addr
			}

			if consumed {
				hardRetentionConsumed = true
			}
		}
	}

	log.WithFields(bark.Fields{
		`hardRetentionAddr`:      hardRetentionAddr,
		`hardRetentionAddr_time`: time.Unix(0, hardRetentionAddr),
		`hardRetentionConsumed`:  hardRetentionConsumed,
	}).Debug("computed hardRetentionAddr")

	// -- step 3: compute soft-retention address -- //

	// find the 'softRetentionAddr' that corresponds to the 'softRetentionTime, by querying each
	// of the storehosts and finding the max address we can get. (see comments above on why)

	log.WithFields(bark.Fields{
		`softRetentionTime_unixnano`: softRetentionTime,
		`softRetentionTime`:          time.Unix(0, softRetentionTime),
	}).Debug("computing softRetentionAddr")

	var softRetentionAddr = int64(store.ADDR_BEGIN)
	var softRetentionConsumed bool

	if !ext.kafkaPhantomExtent {

		for _, storeID := range ext.storehosts {

			getAddressStartTime := time.Now()
			addr, consumed, err := t.storehost.GetAddressFromTimestamp(storeID, ext.id, softRetentionTime)
			t.m3Client.RecordTimer(metrics.RetentionMgrScope, metrics.ControllerGetAddressLatency, time.Since(getAddressStartTime))

			if err != nil {
				t.m3Client.IncCounter(metrics.RetentionMgrScope, metrics.ControllerGetAddressFailedCounter)

				log.WithFields(bark.Fields{
					common.TagStor:      storeID,
					`softRetentionTime`: softRetentionTime,
					common.TagErr:       err,
				}).Error(`computeRetention: softRetention GetAddressFromTimestamp error`)
				continue
			}
			t.m3Client.IncCounter(metrics.RetentionMgrScope, metrics.ControllerGetAddressCompletedCounter)

			// find the max address and use that as the softRetentionAddr
			if addr > softRetentionAddr {
				softRetentionAddr = addr
			}

			if consumed {
				softRetentionConsumed = true
			}
		}
	}

	// If this is a multi_zone destination and local extent, disable soft retention -- and fall
	// back to using only hard-retention. We also move the extent to the "consumed" state only
	// based on hard-retention.  The reason is if soft retention is very short, we may
	// delete messages before remote zone has a chance to replicate the messages.
	// Long term solution should create a fake consumer for the remote zone.
	if dest.isMultiZone && !common.IsRemoteZoneExtent(ext.originZone, t.Options.LocalZone) {
		log.Info(`overridden: soft retention overridden for multi_zone extent`)
		softRetentionAddr = int64(store.ADDR_BEGIN)
		softRetentionConsumed = false
	}

	log.WithFields(bark.Fields{
		`softRetentionAddr`:      softRetentionAddr,
		`softRetentionAddr_time`: time.Unix(0, softRetentionAddr),
		`softRetentionConsumed`:  softRetentionConsumed,
	}).Debug("computed softRetentionAddr")

	// -- step 4: compute minimum ack cursor by querying metadata -- //

	log.Debug("computing minAckAddr")

	var minAckAddr = int64(store.ADDR_END)
	var allHaveConsumed = true // start by assuming this is all-consumed

	if !ext.kafkaPhantomExtent {

		for _, cgInfo := range job.consumers {

			if cgInfo.status == shared.ConsumerGroupStatus_DELETED {
				// don't include deleted consumer groups in the
				// soft retention based delete calculation
				continue
			}

			// Skip non-matching CGs for single CG visible extents
			if len(ext.singleCGVisibility) > 0 {
				if cgInfo.id != ext.singleCGVisibility {
					continue
				}
<<<<<<< HEAD

				log.Debug("calculating minAckAddr for DLQ merged extent")
			}

			ackAddr, err := t.metadata.GetAckLevel(dest.id, ext.id, cgInfo.id)

			if err != nil {
				// if we got an error, go ahead with 'ADDR_BEGIN'

				log.WithFields(bark.Fields{
					common.TagCnsmID: cgInfo.id,
					common.TagErr:    err,
				}).Error(`computeRetention: minAckAddr GetAckLevel failed`)

				minAckAddr = store.ADDR_BEGIN
				allHaveConsumed = false
				break
			}

=======

				log.Debug("calculating minAckAddr for DLQ merged extent")
			}

			ackAddr, err := t.metadata.GetAckLevel(dest.id, ext.id, cgInfo.id)

			if err != nil {
				// if we got an error, go ahead with 'ADDR_BEGIN'

				log.WithFields(bark.Fields{
					common.TagCnsmID: cgInfo.id,
					common.TagErr:    err,
				}).Error(`computeRetention: minAckAddr GetAckLevel failed`)

				minAckAddr = store.ADDR_BEGIN
				allHaveConsumed = false
				break
			}

>>>>>>> 96cc077b
			// check if all CGs have consumed this extent
			if ackAddr != store.ADDR_SEAL {
				allHaveConsumed = false
			}

			// update minAckAddr, if ackAddr is less than the current value
			if (minAckAddr == store.ADDR_END) ||
				(minAckAddr == store.ADDR_SEAL) || // -> consumers we have seen so far have completely consumed this extent
				(ackAddr != store.ADDR_SEAL && ackAddr < minAckAddr) {

				minAckAddr = ackAddr
			}
		}
	}

	// if we were unable to find any consumer groups, set minAckAddr to
	// ADDR_BEGIN, effectively disabling soft-retention. that said, hard
	// retention could still be enforced.
	if minAckAddr == store.ADDR_END {

		log.Debug("could not compute ackLevel, using 'ADDR_BEGIN'")
		minAckAddr = store.ADDR_BEGIN
		allHaveConsumed = false
	}

	job.minAckAddr = minAckAddr // remember the minAckAddr for doing checks later

	log.WithFields(bark.Fields{
		`minAckAddr`:      minAckAddr,
		`minAckAddr_time`: time.Unix(0, minAckAddr),
	}).Debug("computed minAckAddr")

	// -- step 5: compute retention address -- //

	job.retentionAddr = store.ADDR_BEGIN
	job.deleteExtent = false

	if !ext.kafkaPhantomExtent {

		//** retentionAddr = max( hardRetentionAddr, min( softRetentionAddr, minAckAddr ) ) **//
<<<<<<< HEAD

		if softRetentionAddr == store.ADDR_SEAL || (minAckAddr != store.ADDR_SEAL && minAckAddr < softRetentionAddr) {
			softRetentionAddr = minAckAddr
		}

		if softRetentionAddr == store.ADDR_SEAL || (hardRetentionAddr != store.ADDR_SEAL && softRetentionAddr > hardRetentionAddr) {
			job.retentionAddr = softRetentionAddr
		} else {
			job.retentionAddr = hardRetentionAddr
=======

		if softRetentionAddr == store.ADDR_SEAL || (minAckAddr != store.ADDR_SEAL && minAckAddr < softRetentionAddr) {
			softRetentionAddr = minAckAddr
		}

		if softRetentionAddr == store.ADDR_SEAL || (hardRetentionAddr != store.ADDR_SEAL && softRetentionAddr > hardRetentionAddr) {
			job.retentionAddr = softRetentionAddr
		} else {
			job.retentionAddr = hardRetentionAddr
		}

	} else {

		// if this is a Kafka phantom extent and it is 'sealed' (which is done only
		// when the destination is being deleted), then delete this extent.

		if ext.status == shared.ExtentStatus_SEALED ||
			ext.status == shared.ExtentStatus_CONSUMED {

			job.retentionAddr = store.ADDR_SEAL
			job.deleteExtent = true
>>>>>>> 96cc077b
		}
	}

	log.WithFields(bark.Fields{
		`hardRetentionAddr`: hardRetentionAddr,
		`softRetentionAddr`: softRetentionAddr,
		`minAckAddr`:        minAckAddr,
		`retentionAddr`:     job.retentionAddr,
		`deleteExtent`:      job.deleteExtent,
	}).Debug("computed retentionAddr")

	// -- step 6: check to see if the extent status can be updated to 'consumed' -- //

	// move the extent to 'consumed' if the extent is "sealed" _and_ either:
	// A.
	// 	1. the extent was fully consumed by all of the consumer groups
	// 	2. and, a period of 'soft retention period' has passed (in other
	//         words, a consumer that is consuming along the soft retention
	//         time has "consumed" the extent)
	// B. or, the hard-retention has reached the end of the sealed extent,
	// 	in which case we will force the extent to be "consumed"
	// C. or, this is a kafka 'phantom' extent, which is sealed only when
	//      the destination is deleted.
	// NB: if there was an error querying either the hard/soft retention addresses,
	// {soft,hard}RetentionConsumed would be set to 'false'; if there was an error
	// querying ack-addr, then allHaveConsumed will be false. therefore errors in
	// either of the conditions would cause the extent to *not* be moved to the
	// CONSUMED state, and would cause it to be retried on the next iteration.
	if (ext.status == shared.ExtentStatus_SEALED) &&
		((allHaveConsumed && softRetentionConsumed) ||
			hardRetentionConsumed ||
			ext.kafkaPhantomExtent) {

		log.WithFields(bark.Fields{
			`retentionAddr`:         job.retentionAddr,
			`extent-status`:         ext.status,
			`minAckAddr`:            minAckAddr,
			`softRetentionConsumed`: softRetentionConsumed,
			`hardRetentionConsumed`: hardRetentionConsumed,
		}).Info("computeRetention: marking extent consumed")

		e := t.metadata.MarkExtentConsumed(dest.id, ext.id)

		if e != nil {
			log.WithField(common.TagErr, job.err).Error("computeRetention: error marking extent consumed")
		}
	}
}

// retentionWorker picks up a 'retention job' for an extent and computes the 'retention address' (before which
// all messages need to be purged) and calls into all the storehosts to actually do the deletion.
func (t *RetentionManager) retentionWorker(id int, jobsC <-chan *retentionJob) {

	defer t.wg.Done()

	t.logger.WithField(`worker`, id).Debug("retentionWorker: started")

workerLoop:
	for job := range jobsC {

		dest := job.dest
		ext := job.ext

		log := t.logger.WithFields(bark.Fields{
			common.TagDst: string(dest.id),
			common.TagExt: string(ext.id),
			`worker`:      id,
		})

		log.WithField(`runAt`, job.runAt).Debug("retentionWorker: picked up job; waiting until runAt")

		// run a timer to wake us up when this job is ready to be scheduled
		// NB: if the timer duration is negative, the timer fires immediately
		timer := time.NewTimer(job.runAt.Sub(time.Now()))

		select {
		case <-timer.C: // job-scheduler timer fired
			// the job is ready to be run; continue ..

		case <-t.stopC: // we have been asked to stop
			log.Debug("retentionWorker: retention worker stop signal")
			break workerLoop
		}

		timer.Stop()

		log.WithFields(bark.Fields{
			`softRetention`: dest.softRetention,
			`hardRetention`: dest.hardRetention,
		}).Debug("retentionWorker: starting job")

		t.m3Client.IncCounter(metrics.RetentionMgrScope, metrics.ControllerRetentionJobStartCounter)
		jobStartTime := time.Now()

		// refresh the extent information, since it could potentially be stale
		var err error
		job.ext, err = t.metadata.GetExtentInfo(job.dest.id, job.ext.id)

		if err != nil {
			job.retentionAddr = store.ADDR_BEGIN // skip this extent
			job.err = err
			log.WithField(common.TagErr, err).Error(`retentionWorker: GetExtentInfo failed; skipping extent`)
			continue
		}

		// get consumer groups for the destination
		job.consumers = t.metadata.GetConsumerGroups(dest.id)

		if t.computeRetention(job, log); job.retentionAddr != store.ADDR_BEGIN {

			log.WithFields(bark.Fields{
				`retentionAddr`: job.retentionAddr,
				`deleteExtent`:  job.deleteExtent,
			}).Debug(`retentionWorker: computeRetention`)

			// -- step 7: persist computed address into metadata --
			// TODO: do this so storehosts can asynchronously query retention address and purge //

			// -- step 8: send out command to storage nodes to purge messages until the retention address -- //

			if !ext.kafkaPhantomExtent {
<<<<<<< HEAD

=======
>>>>>>> 96cc077b
				for _, storehost := range ext.storehosts {

					// TODO: create a separate worker pool to do this, since this is potentially the
					// part of the processing that might take the most time.
					t.m3Client.IncCounter(metrics.RetentionMgrScope, metrics.ControllerPurgeMessagesRequestCounter)

					purgeStartTime := time.Now()
					addr, e := t.storehost.PurgeMessages(storehost, ext.id, job.retentionAddr)
					t.m3Client.RecordTimer(metrics.RetentionMgrScope, metrics.ControllerPurgeMessagesLatency, time.Since(purgeStartTime))

					log.WithFields(bark.Fields{
						common.TagStor: storehost,
						`purgeAddr`:    job.retentionAddr,
						`doneAddr`:     addr,
						common.TagErr:  e,
					}).Debug(`retentionWorker: PurgeMessages output`)

					if e != nil && job.deleteExtent {
						// FIXME: if the failure was because the extent was already deleted,
						// treat it as a "success". Or, change storehost to return success in
						// if it could not find the extent. For now, assume these errors are because
						// the extent was missing.
						// job.deleteExtent = false
						job.err = e
					}
				}
			}

			// -- step 9: check and move the extent to "deleted" state -- //

			// if we were able to successfully purge from all storehosts, move extent to "deleted" state;
			// this would prevent retention manager from picking this extent up again.
			if job.deleteExtent {

				var e error

			iterateConsumers:
				for _, cgInfo := range job.consumers {

					log.WithField(common.TagCnsm, cgInfo.id).Info("retentionWorker: mark consumer-group extent deleted")

					e = t.metadata.DeleteConsumerGroupExtent(cgInfo.id, ext.id)

					if e != nil {

						// if we got an 'EntityNotExistsError' here, it is very likely because
						// a consumer never connected to this particular extent, which is not
						// abnormal -- so just ignore the error and continue
						if _, ok := e.(*shared.EntityNotExistsError); ok {
							e = nil
							continue iterateConsumers
						}

						job.err = e

						log.WithFields(bark.Fields{
							common.TagCnsm: cgInfo.id,
							common.TagErr:  e,
						}).Error("retentionWorker: error marking consumer-group extent deleted")
					}
				}

				if e == nil {

					// TODO: in the current model, where retention manager talks to the
					// storehosts synchronously, we need to get successful acks from all
					// storehosts before being able to move the extent to "deleted" state,
					// thereby avoiding picking this up for retention next time, etc. when
					// we move to the model, where retention manager only marks the metadata
					// on the retention status (and storehost polls the metadata to query
					// it, etc), we could actually move the extent to "deleted" state in the
					// metadata even if we don't hear back from the storehosts.

					log.Info("retentionWorker: marking extent deleted")
					e = t.metadata.DeleteExtent(dest.id, ext.id)

					if e != nil {
						job.err = e
						log.WithField(common.TagErr, job.err).Error("retentionWorker: error marking extent deleted")
					}
				}
			}

			// check and log the case when a consumer is potentially lagging behind and we may be deleting unconsumed messages
			if job.minAckAddr != store.ADDR_END && job.minAckAddr != store.ADDR_SEAL &&
				(job.retentionAddr == store.ADDR_END || job.retentionAddr == store.ADDR_SEAL ||
					job.deleteExtent || job.minAckAddr < job.retentionAddr) {

				log.WithFields(bark.Fields{
					`minAckAddr`:    job.minAckAddr,
					`retentionAddr`: job.retentionAddr,
					`deleteExtent`:  job.deleteExtent,
				}).Info(`retentionWorker: potentially purged unconsumed messages! (minAckAddr < retentionAddr)`)
			}

		} else {

			log.Debug("retentionWorker: retentionAddr == ADDR_BEGIN; nothing to do")
		}

		if job.err != nil {
			log.WithField(common.TagErr, job.err).Error("retentionWorker: retention job failed")
			t.m3Client.IncCounter(metrics.RetentionMgrScope, metrics.ControllerRetentionJobFailedCounter)
			// FIXME: retry failed jobs?
		} else {
			log.Debug("retentionWorker: retention job completed")
			t.m3Client.IncCounter(metrics.RetentionMgrScope, metrics.ControllerRetentionJobCompletedCounter)
		}

		t.m3Client.RecordTimer(metrics.RetentionMgrScope, metrics.ControllerRetentionJobDuration, time.Since(jobStartTime))
	}

	// we were stopped; cancel all jobs
	countCancelled := int64(0)
	for job := range jobsC {
		job.err = fmt.Errorf("cancelled")

		t.logger.WithFields(bark.Fields{
			`worker`:      id,
			common.TagDst: string(job.dest.id),
			common.TagExt: string(job.ext.id),
		}).Debug("retention job cancelled")

		countCancelled++
	}

	t.m3Client.AddCounter(metrics.RetentionMgrScope, metrics.ControllerRetentionJobCancelledCounter, countCancelled)

	t.logger.WithField(`wworker`, id).Debug("retentionWorker: done")
}<|MERGE_RESOLUTION|>--- conflicted
+++ resolved
@@ -639,7 +639,6 @@
 				if cgInfo.id != ext.singleCGVisibility {
 					continue
 				}
-<<<<<<< HEAD
 
 				log.Debug("calculating minAckAddr for DLQ merged extent")
 			}
@@ -659,27 +658,6 @@
 				break
 			}
 
-=======
-
-				log.Debug("calculating minAckAddr for DLQ merged extent")
-			}
-
-			ackAddr, err := t.metadata.GetAckLevel(dest.id, ext.id, cgInfo.id)
-
-			if err != nil {
-				// if we got an error, go ahead with 'ADDR_BEGIN'
-
-				log.WithFields(bark.Fields{
-					common.TagCnsmID: cgInfo.id,
-					common.TagErr:    err,
-				}).Error(`computeRetention: minAckAddr GetAckLevel failed`)
-
-				minAckAddr = store.ADDR_BEGIN
-				allHaveConsumed = false
-				break
-			}
-
->>>>>>> 96cc077b
 			// check if all CGs have consumed this extent
 			if ackAddr != store.ADDR_SEAL {
 				allHaveConsumed = false
@@ -720,7 +698,6 @@
 	if !ext.kafkaPhantomExtent {
 
 		//** retentionAddr = max( hardRetentionAddr, min( softRetentionAddr, minAckAddr ) ) **//
-<<<<<<< HEAD
 
 		if softRetentionAddr == store.ADDR_SEAL || (minAckAddr != store.ADDR_SEAL && minAckAddr < softRetentionAddr) {
 			softRetentionAddr = minAckAddr
@@ -730,16 +707,6 @@
 			job.retentionAddr = softRetentionAddr
 		} else {
 			job.retentionAddr = hardRetentionAddr
-=======
-
-		if softRetentionAddr == store.ADDR_SEAL || (minAckAddr != store.ADDR_SEAL && minAckAddr < softRetentionAddr) {
-			softRetentionAddr = minAckAddr
-		}
-
-		if softRetentionAddr == store.ADDR_SEAL || (hardRetentionAddr != store.ADDR_SEAL && softRetentionAddr > hardRetentionAddr) {
-			job.retentionAddr = softRetentionAddr
-		} else {
-			job.retentionAddr = hardRetentionAddr
 		}
 
 	} else {
@@ -752,7 +719,6 @@
 
 			job.retentionAddr = store.ADDR_SEAL
 			job.deleteExtent = true
->>>>>>> 96cc077b
 		}
 	}
 
@@ -874,10 +840,7 @@
 			// -- step 8: send out command to storage nodes to purge messages until the retention address -- //
 
 			if !ext.kafkaPhantomExtent {
-<<<<<<< HEAD
-
-=======
->>>>>>> 96cc077b
+
 				for _, storehost := range ext.storehosts {
 
 					// TODO: create a separate worker pool to do this, since this is potentially the
