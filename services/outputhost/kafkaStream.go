// Copyright (c) 2016 Uber Technologies, Inc.
//
// Permission is hereby granted, free of charge, to any person obtaining a copy
// of this software and associated documentation files (the "Software"), to deal
// in the Software without restriction, including without limitation the rights
// to use, copy, modify, merge, publish, distribute, sublicense, and/or sell
// copies of the Software, and to permit persons to whom the Software is
// furnished to do so, subject to the following conditions:
//
// The above copyright notice and this permission notice shall be included in
// all copies or substantial portions of the Software.
//
// THE SOFTWARE IS PROVIDED "AS IS", WITHOUT WARRANTY OF ANY KIND, EXPRESS OR
// IMPLIED, INCLUDING BUT NOT LIMITED TO THE WARRANTIES OF MERCHANTABILITY,
// FITNESS FOR A PARTICULAR PURPOSE AND NONINFRINGEMENT. IN NO EVENT SHALL THE
// AUTHORS OR COPYRIGHT HOLDERS BE LIABLE FOR ANY CLAIM, DAMAGES OR OTHER
// LIABILITY, WHETHER IN AN ACTION OF CONTRACT, TORT OR OTHERWISE, ARISING FROM,
// OUT OF OR IN CONNECTION WITH THE SOFTWARE OR THE USE OR OTHER DEALINGS IN
// THE SOFTWARE.

package outputhost

import (
	"errors"
	"strconv"
	"sync/atomic"

	s "github.com/Shopify/sarama"
	"github.com/uber-common/bark"
	"github.com/uber/cherami-server/common"
	"github.com/uber/cherami-server/stream"
	"github.com/uber/cherami-thrift/.generated/go/cherami"
	"github.com/uber/cherami-thrift/.generated/go/store"
)

// kafkaStream implements the same interface and similar-enough semantics to the Cherami store interface (BStoreOpenReadStreamOutCall)

type kafkaStream struct {
	creditSemaphore common.UnboundedSemaphore
	kafkaMsgsCh     <-chan *s.ConsumerMessage
	logger          bark.Logger
	seqNo           int64
}

var errKafkaNilControlFlow = errors.New(`nil or non-positive controlFlow passed to Write()`)
var errKafkaClosed = errors.New(`closed`)

/*
 * BStoreOpenReadStreamOutCall Interface
 */

// Write grants credits to the Read call
func (k *kafkaStream) Write(arg *cherami.ControlFlow) error {
	if arg == nil || arg.GetCredits() <= 0 {
		return errKafkaNilControlFlow
	}
	k.creditSemaphore.Release(int(arg.GetCredits()))
	return nil
}

// Flush is a no-op
func (k *kafkaStream) Flush() error { return nil }

// Done is a no-op; consumer connection is handled at a higher level
func (k *kafkaStream) Done() error { return nil }

// Read returns the next message, if:
// * a message is available
// * enough credit has been granted
func (k *kafkaStream) Read() (*store.ReadMessageContent, error) {
	m, ok := <-k.kafkaMsgsCh
	if !ok {
		return nil, errKafkaClosed
	}
	k.creditSemaphore.Acquire(1) // TODO: Size-based credits
	return k.convertKafkaMessageToCherami(m, k.logger), nil
}

// ResponseHeaders returns the response headers sent from the server. This will block until server headers have been received.
func (k *kafkaStream) ResponseHeaders() (map[string]string, error) {
	return nil, errors.New(`unimplemented`)
}

/*
 * Setup & Utility
 */

// OpenKafkaStream opens a store call simulated from the given sarama message stream
func OpenKafkaStream(c <-chan *s.ConsumerMessage, logger bark.Logger) stream.BStoreOpenReadStreamOutCall {
	k := &kafkaStream{
		kafkaMsgsCh: c,
		logger:      logger,
	}
	return k
}

func (k *kafkaStream) convertKafkaMessageToCherami(m *s.ConsumerMessage, logger bark.Logger) (c *store.ReadMessageContent) {
	c = &store.ReadMessageContent{
		Type: store.ReadMessageContentTypePtr(store.ReadMessageContentType_MESSAGE),
	}

	c.Message = &store.ReadMessage{
		Address: common.Int64Ptr(
			int64(kafkaAddresser.GetStoreAddress(
				&topicPartition{
					Topic:     m.Topic,
					Partition: m.Partition,
				},
				m.Offset,
				func() bark.Logger {
					return logger.WithFields(bark.Fields{
						`module`:    `kafkaStream`,
						`topic`:     m.Topic,
						`partition`: m.Partition,
					})
				},
			))),
	}

	c.Message.Message = &store.AppendMessage{
<<<<<<< HEAD
		SequenceNumber: common.Int64Ptr(atomic.AddInt64(&s.seqNo, 1)),
	}
	
	if ! k.Timestamp.IsZero() { // only set if kafka is version 0.10+
		c.Message.Message.EnqueueTimeUtc = common.Int64Ptr(k.Timestamp.UnixNano())
=======
		SequenceNumber: common.Int64Ptr(atomic.AddInt64(&k.seqNo, 1)),
		EnqueueTimeUtc: common.Int64Ptr(m.Timestamp.UnixNano()),
>>>>>>> b1d6d367
	}

	c.Message.Message.Payload = &cherami.PutMessage{
		Data: m.Value,
		UserContext: map[string]string{
			`key`:       string(m.Key),
			`topic`:     m.Topic,
			`partition`: strconv.Itoa(int(m.Partition)),
			`offset`:    strconv.Itoa(int(m.Offset)),
		},
		// TODO: Checksum?
	}
	return c
}<|MERGE_RESOLUTION|>--- conflicted
+++ resolved
@@ -118,16 +118,11 @@
 	}
 
 	c.Message.Message = &store.AppendMessage{
-<<<<<<< HEAD
-		SequenceNumber: common.Int64Ptr(atomic.AddInt64(&s.seqNo, 1)),
+		SequenceNumber: common.Int64Ptr(atomic.AddInt64(&k.seqNo, 1)),
 	}
 	
-	if ! k.Timestamp.IsZero() { // only set if kafka is version 0.10+
-		c.Message.Message.EnqueueTimeUtc = common.Int64Ptr(k.Timestamp.UnixNano())
-=======
-		SequenceNumber: common.Int64Ptr(atomic.AddInt64(&k.seqNo, 1)),
-		EnqueueTimeUtc: common.Int64Ptr(m.Timestamp.UnixNano()),
->>>>>>> b1d6d367
+	if ! m.Timestamp.IsZero() { // only set if kafka is version 0.10+
+		c.Message.Message.EnqueueTimeUtc = common.Int64Ptr(m.Timestamp.UnixNano())
 	}
 
 	c.Message.Message.Payload = &cherami.PutMessage{
