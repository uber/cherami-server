hash: c030fd31744214281169c11cb15164a7b22ea8aab5f29c9cbceff50aee2ed8d6
updated: 2017-04-07T07:39:38.461819205-07:00
imports:
- name: github.com/apache/thrift
  version: b2a4d4ae21c789b689dd162deb819665567f481c
  subpackages:
  - lib/go/thrift
- name: github.com/aws/aws-sdk-go
  version: 7524cb911daddd6e5c9195def8e59ae892bef8d9
  subpackages:
  - aws
  - aws/awserr
  - aws/awsutil
  - aws/client
  - aws/client/metadata
  - aws/corehandlers
  - aws/credentials
  - aws/credentials/ec2rolecreds
  - aws/credentials/endpointcreds
  - aws/credentials/stscreds
  - aws/defaults
  - aws/ec2metadata
  - aws/endpoints
  - aws/request
  - aws/session
  - aws/signer/v4
  - private/protocol
  - private/protocol/query
  - private/protocol/query/queryutil
  - private/protocol/rest
  - private/protocol/restxml
  - private/protocol/xml/xmlutil
  - private/waiter
  - service/s3
  - service/s3/s3iface
  - service/s3/s3manager
  - service/sts
- name: github.com/benbjohnson/clock
  version: 7dc76406b6d3c05b5f71a86293cbcf3c4ea03b19
- name: github.com/bsm/sarama-cluster
  version: 82cfa5798a3898e4cf7d913f4a448911af83c3f5  
- name: github.com/cactus/go-statsd-client
  version: d8eabe07bc70ff9ba6a56836cde99d1ea3d005f7
  subpackages:
  - statsd
- name: github.com/cockroachdb/c-jemalloc
  version: 2582439cfbace368ad093c71209ad72efef8aa4d
- name: github.com/cockroachdb/c-lz4
  version: 834d3303c9e84b1045bc57c3eb3723ee8cb4d33b
- name: github.com/cockroachdb/c-rocksdb
  version: 09d6d520b61160d194c06768ed85415cd8abee57
- name: github.com/cockroachdb/c-snappy
  version: c0cd3c9ce92f195001595e1fbbe66f045daad34f
- name: github.com/codegangsta/cli
  version: 0bdeddeeb0f650497d603c4ad7b20cfe685682f6
- name: github.com/davecgh/go-spew
  version: 346938d642f2ec3594ed81d874461961cd0faa76
  subpackages:
  - spew
- name: github.com/dgryski/go-farm
  version: f94e93e5a2b3a579af0f5367c84b54cb9aa00074
- name: github.com/eapache/go-resiliency
  version: b86b1ec0dd4209a588dc1285cdd471e73525c0b3
  subpackages:
  - breaker
- name: github.com/eapache/go-xerial-snappy
  version: bb955e01b9346ac19dc29eb16586c90ded99a98c
- name: github.com/eapache/queue
  version: 44cc805cf13205b55f69e14bcb69867d1ae92f98
- name: github.com/go-ini/ini
  version: e3c2d47c61e5333f9aa2974695dd94396eb69c75
- name: github.com/gocql/gocql
  version: 4d2d1ac71932f7c4a6c7feb0d654462e4116c58b
  subpackages:
  - internal/lru
  - internal/murmur
  - internal/streams
- name: github.com/golang/snappy
  version: d7b1e156f50d3c4664f683603af70e3e47fa0aa2
- name: github.com/gorilla/websocket
  version: 3ab3a8b8831546bd18fd182c20687ca853b2bb13
- name: github.com/hailocab/go-hostpool
  version: e80d13ce29ede4452c43dea11e79b9bc8a15b478
- name: github.com/jmespath/go-jmespath
  version: bd40a432e4c76585ef6b72d3fd96fb9b6dc7b68d
- name: github.com/klauspost/crc32
  version: 1bab8b35b6bb565f92cbc97939610af9369f942a
- name: github.com/opentracing/opentracing-go
  version: f2364047356159ed6494d3c50ca004939f79a557
  subpackages:
  - ext
  - log
- name: github.com/pborman/uuid
  version: a97ce2ca70fa5a848076093f05e639a89ca34d06
- name: github.com/pierrec/lz4
  version: 90290f74b1b4d9c097f0a3b3c7eba2ef3875c699
- name: github.com/pierrec/xxHash
  version: 5a004441f897722c627870a981d02b29924215fa
  subpackages:
  - xxHash32
- name: github.com/pmezard/go-difflib
  version: 792786c7400a136282c1664665ae0a8db921c6c2
  subpackages:
  - difflib
- name: github.com/rcrowley/go-metrics
  version: eeba7bd0dd01ace6e690fa833b3f22aaec29af43
- name: github.com/Shopify/sarama
  version: 0fb560e5f7fbcaee2f75e3c34174320709f69944
  repo: http://github.com/Shopify/sarama
- name: github.com/Sirupsen/logrus
  version: ba1b36c82c5e05c4f912a88eab0dcd91a171688f
- name: github.com/stretchr/objx
  version: 1a9d0bb9f541897e62256577b352fdbc1fb4fd94
- name: github.com/stretchr/testify
  version: 4d4bfba8f1d1027c4fdbe371823030df51419987
  subpackages:
  - assert
  - mock
  - require
  - suite
- name: github.com/tecbot/gorocksdb
  version: 17991d3138a879b166adebf86f7c84da3c1517a7
- name: github.com/uber-common/bark
  version: 8841a0f8e7ca869284ccb29c08a14cf3f4310f46
- name: github.com/uber-go/atomic
  version: 3b8db5e93c4c02efbc313e17b2e796b0914a01fb
- name: github.com/uber/cherami-client-go
  version: de07d3a434a354d72c5cea1c6afd40d9d26c62f3
  subpackages:
  - client/cherami
  - common
  - common/backoff
  - common/metrics
  - common/websocket
  - stream
- name: github.com/uber/cherami-thrift
<<<<<<< HEAD
  version: 491bc3af350b3cdc0780c6f99ca9fd0a82aeb850
=======
  version: b745766cbb5398b92f532daf4ac8f7c0fa9555ac
>>>>>>> b23aa42f
  subpackages:
  - .generated/go/admin
  - .generated/go/cherami
  - .generated/go/controller
  - .generated/go/metadata
  - .generated/go/replicator
  - .generated/go/shared
  - .generated/go/store
- name: github.com/uber/ringpop-go
  version: 8b1085ca9b31007b996e411f2cb88256b2fedd12
  subpackages:
  - discovery
  - discovery/statichosts
  - events
  - forward
  - hashring
  - logging
  - shared
  - swim
  - util
- name: github.com/uber/tchannel-go
  version: 4a23f3aae76694b21107f118ece763a61b98ea07
  subpackages:
  - hyperbahn
  - hyperbahn/gen-go/hyperbahn
  - json
  - raw
  - relay
  - thrift
  - thrift/gen-go/meta
  - tnet
  - trand
  - typed
- name: golang.org/x/net
  version: ffcf1bedda3b04ebb15a168a59800a73d6dc0f4d
  subpackages:
  - context
- name: golang.org/x/sys
  version: d4feaf1a7e61e1d9e79e6c4e76c6349e9cab0a03
  subpackages:
  - unix
- name: gopkg.in/inf.v0
  version: 3887ee99ecf07df5b447e9b00d9c0b2adaa9f3e4
- name: gopkg.in/validator.v2
  version: 0a9835d809fb647a62611d30cb792e0b5dd65b11
- name: gopkg.in/yaml.v2
  version: a3f3340b5840cee44f372bddb5880fcbc419b46a
testImports: []<|MERGE_RESOLUTION|>--- conflicted
+++ resolved
@@ -134,11 +134,7 @@
   - common/websocket
   - stream
 - name: github.com/uber/cherami-thrift
-<<<<<<< HEAD
   version: 491bc3af350b3cdc0780c6f99ca9fd0a82aeb850
-=======
-  version: b745766cbb5398b92f532daf4ac8f7c0fa9555ac
->>>>>>> b23aa42f
   subpackages:
   - .generated/go/admin
   - .generated/go/cherami
