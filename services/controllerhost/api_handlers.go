// Copyright (c) 2016 Uber Technologies, Inc.
//
// Permission is hereby granted, free of charge, to any person obtaining a copy
// of this software and associated documentation files (the "Software"), to deal
// in the Software without restriction, including without limitation the rights
// to use, copy, modify, merge, publish, distribute, sublicense, and/or sell
// copies of the Software, and to permit persons to whom the Software is
// furnished to do so, subject to the following conditions:
//
// The above copyright notice and this permission notice shall be included in
// all copies or substantial portions of the Software.
//
// THE SOFTWARE IS PROVIDED "AS IS", WITHOUT WARRANTY OF ANY KIND, EXPRESS OR
// IMPLIED, INCLUDING BUT NOT LIMITED TO THE WARRANTIES OF MERCHANTABILITY,
// FITNESS FOR A PARTICULAR PURPOSE AND NONINFRINGEMENT. IN NO EVENT SHALL THE
// AUTHORS OR COPYRIGHT HOLDERS BE LIABLE FOR ANY CLAIM, DAMAGES OR OTHER
// LIABILITY, WHETHER IN AN ACTION OF CONTRACT, TORT OR OTHERWISE, ARISING FROM,
// OUT OF OR IN CONNECTION WITH THE SOFTWARE OR THE USE OR OTHER DEALINGS IN
// THE SOFTWARE.

package controllerhost

import (
	"time"

	"github.com/pborman/uuid"
	"github.com/uber-common/bark"
	"github.com/uber/cherami-server/common"
	"github.com/uber/cherami-server/common/metrics"
	m "github.com/uber/cherami-thrift/.generated/go/metadata"
	"github.com/uber/cherami-thrift/.generated/go/shared"
	"github.com/uber/tchannel-go/thrift"
)

type dstType int

const (
	dstTypeDLQ   = dstType(-2) // metadata doesn't have this type
	dstTypePlain = dstType(shared.DestinationType_PLAIN)
	dstTypeTimer = dstType(shared.DestinationType_TIMER)
	dstTypeKafka = dstType(shared.DestinationType_KAFKA)
)

const (
	defaultMinOpenPublishExtents                 = 2 // Only used if the extent configuration can't be retrieved
	defaultRemoteExtents                         = 2
	defaultMinConsumeExtents                     = defaultMinOpenPublishExtents * 2
	replicatorCallTimeout                        = 20 * time.Second
	minOpenExtentsForDstDLQ                      = 1
	maxExtentsToConsumeForDstDLQ                 = 2
	minOpenExtentsForDstTimer                    = 2
	maxExtentsToConsumeForDstTimer               = 64 // timer dst need to consume from all open extents
	numKafkaExtentsForDstKafka                   = 2
	maxDlqExtentsForDstKafka                     = 2
	maxExtentsToConsumeForDstKafka               = numKafkaExtentsForDstKafka + maxDlqExtentsForDstKafka
	minExtentsToConsumeForSingleCGVisibleExtents = 1
)

var (
	// ErrTooManyUnHealthy is returned when there are too many open but unhealthy extents for a destination
	ErrTooManyUnHealthy = &shared.InternalServiceError{Message: "Too many open, but unhealthy extents for destination"}
	// ErrPublishToKafkaDestination is returned on invoking GetInputHosts on a Kafka destination
	ErrPublishToKafkaDestination = &shared.BadRequestError{Message: "Cannot publish to Kafka destinations"}
	// ErrPublishToReceiveOnlyDestination is returned on invoking GetInputHosts on a receive-only destination
	ErrPublishToReceiveOnlyDestination = &shared.BadRequestError{Message: "Cannot publish to receive-only destinations"}
)

var (
	// TTL after which the cache entry is due for refresh
	// The entry won't be evicted immediately after the TTL
	// We can keep serving stale entries for up to an hour,
	// when we cannot refresh the cache (say, due to cassandra failure)
	inputCacheTTL = int64(time.Second)
)

type (
	extentUUID                string
	extentMap                 map[extentUUID]*shared.Extent
	singleCGVisibleCacheEntry struct {
		ts                     common.UnixNanoTime // Time that entry was added to fetchSingleCGVisibleExtentsCache
		singleCGVisibleExtents extentMap
	}
)

var fetchSingleCGVisibleExtentsCache = make(map[string]*singleCGVisibleCacheEntry) // Key is cgUUID

func isUUIDLengthValid(uuid string) bool {
	return len(uuid) == common.UUIDStringLength
}

func isInputHealthy(context *Context, extent *m.DestinationExtent) bool {
	return context.rpm.IsHostHealthy(common.InputServiceName, extent.GetInputHostUUID())
}

func isExtentBeingSealed(context *Context, extentID string) bool {
	return context.extentSeals.inProgress.Contains(extentID) || context.extentSeals.failed.Contains(extentID)
}

// isInputGoingDown returns true if the specified input host
// is going down for planned maintenance or deployment
func isInputGoingDown(context *Context, hostID string) bool {
	state, _ := context.failureDetector.GetHostState(common.InputServiceName, hostID)
	return state == dfddHostStateGoingDown
}

func getLockTimeout(result *resultCacheReadResult) time.Duration {
	if len(result.cachedResult) < 1 {
		return time.Second
	}
	return time.Duration(0)
}

func isAnyStoreHealthy(context *Context, storeIDs []string) bool {

	// special-case for Kafka destinations that do not really have
	// a physical store (in Cherami), indicated by a placeholder.
	if len(storeIDs) == 1 && storeIDs[0] == kafkaPhantomStoreUUID {
		return true
	}

	for _, id := range storeIDs {

		if context.rpm.IsHostHealthy(common.StoreServiceName, id) {
			return true
		}
	}

	return false
}

func areExtentStoresHealthy(context *Context, extent *m.DestinationExtent) bool {
	for _, h := range extent.GetStoreUUIDs() {
		if !context.rpm.IsHostHealthy(common.StoreServiceName, h) {
			context.log.WithFields(bark.Fields{
				common.TagExt:  common.FmtExt(extent.GetExtentUUID()),
				common.TagStor: common.FmtStor(h),
			}).Info("Found unhealthy extent, store unhealthy")
			return false
		}
	}
	return true
}

func addExtentDownEvent(context *Context, sealSeq int64, dstID string, extentID string) {
	if !context.extentSeals.inProgress.PutIfNotExist(extentID, Boolean(true)) {
		return
	}
	event := NewExtentDownEvent(sealSeq, dstID, extentID)
	if !context.eventPipeline.Add(event) {
		context.extentSeals.inProgress.Remove(extentID)
	}
}

func addStoreExtentStatusOutOfSyncEvent(context *Context, dstID string, extentID string, storeID string) {
	if !context.extentSeals.inProgress.PutIfNotExist(extentID, Boolean(true)) {
		return
	}
	event := NewStoreExtentStatusOutOfSyncEvent(dstID, extentID, storeID, shared.ExtentStatus_SEALED)
	if !context.eventPipeline.Add(event) {
		context.extentSeals.inProgress.Remove(extentID)
	}
}

func checkCGEExists(context *Context, dstUUID, cgUUID string, extUUID extentUUID, m3Scope int) bool {
	_, e := context.mm.ReadConsumerGroupExtent(dstUUID, cgUUID, string(extUUID))
	if e == nil {
		// CGExtent already added, move on
		context.log.WithField(common.TagExt, common.FmtExt(string(extUUID))).Warn("Cassandra inconsistency detected")
		return true
	}
	if _, ok := e.(*shared.EntityNotExistsError); !ok { // EntityNotExists is expected; for other errors, just give up on this extent
		// Skip adding this extent and move along
		context.m3Client.IncCounter(m3Scope, metrics.ControllerErrMetadataReadCounter)
		return true
	}
	return false
}

func validateDstStatus(dstDesc *shared.DestinationDescription) error {
	switch dstDesc.GetStatus() {
	case shared.DestinationStatus_ENABLED:
		fallthrough
	case shared.DestinationStatus_SENDONLY:
		fallthrough
	case shared.DestinationStatus_RECEIVEONLY:
		return nil
	case shared.DestinationStatus_DELETED:
		return ErrDestinationNotExists
	case shared.DestinationStatus_DELETING:
		return ErrDestinationNotExists
	default:
		return ErrDestinationDisabled
	}
}

func listConsumerGroupExtents(context *Context, dstUUID string, cgUUID string, m3Scope int, filterByStatus []shared.ConsumerGroupExtentStatus) ([]*m.ConsumerGroupExtentLite, error) {
	cgExtents, err := context.mm.ListExtentsByConsumerGroupLite(dstUUID, cgUUID, filterByStatus)
	if err != nil {
		context.m3Client.IncCounter(m3Scope, metrics.ControllerErrMetadataReadCounter)
	}
	return cgExtents, err
}

func isEntityError(err error) bool {
	switch err.(type) {
	case *shared.EntityNotExistsError:
		return true
	case *shared.EntityDisabledError:
		return true
	}
	return false
}

func isBadRequestError(err error) bool {
	_, ok := err.(*shared.BadRequestError)
	return ok
}

func readDestination(context *Context, dstID string, m3Scope int) (*shared.DestinationDescription, error) {
	dstDesc, err := context.mm.ReadDestination(dstID, "")
	if err != nil {
		if _, ok := err.(*shared.EntityNotExistsError); !ok {
			context.m3Client.IncCounter(m3Scope, metrics.ControllerErrMetadataEntityNotFoundCounter)
		} else {
			context.m3Client.IncCounter(m3Scope, metrics.ControllerErrMetadataReadCounter)
		}
		return nil, err
	}
	return dstDesc, err
}

func findOpenExtents(context *Context, dstID string, m3Scope int) ([]*m.DestinationExtent, error) {
	filterBy := []shared.ExtentStatus{shared.ExtentStatus_OPEN}
	extents, err := context.mm.ListDestinationExtentsByStatus(dstID, filterBy)
	if err != nil {
		context.m3Client.IncCounter(m3Scope, metrics.ControllerErrMetadataReadCounter)
		return nil, err
	}
	return extents, err
}

func getDstType(desc *shared.DestinationDescription) dstType {
	dstType := desc.GetType()
	switch dstType {
	case shared.DestinationType_PLAIN:
		if common.PathDLQRegex.MatchString(desc.GetPath()) {
			return dstTypeDLQ
		}
		return dstTypePlain
	case shared.DestinationType_TIMER:
		return dstTypeTimer
	case shared.DestinationType_KAFKA:
		return dstTypeKafka
<<<<<<< HEAD
=======
	default:
		return dstTypePlain
>>>>>>> c0579237
	}
}

func minOpenExtentsForDst(context *Context, dstPath string, dstType dstType) int {
	switch dstType {
	case dstTypeTimer: // TODO: remove when timers are deprecated
		return minOpenExtentsForDstTimer
	case dstTypeDLQ:
		return minOpenExtentsForDstDLQ
	}

	logFn := func() bark.Logger {
		return context.log.WithField(common.TagDst, dstPath).WithField(common.TagModule, `extentAssign`)
	}

	cfgIface, err := context.cfgMgr.Get(common.ControllerServiceName, `*`, `*`, `*`)
	if err != nil {
		logFn().WithField(common.TagErr, err).Error(`Couldn't get extent target configuration`)
		return defaultMinOpenPublishExtents
	}

	cfg, ok := cfgIface.(ControllerDynamicConfig)
	if !ok {
		logFn().Error(`Couldn't cast cfg to ControllerDynamicConfig`)
		return defaultMinOpenPublishExtents
	}

	return int(common.OverrideValueByPrefix(logFn, dstPath, cfg.NumPublisherExtentsByPath, defaultMinOpenPublishExtents, `NumPublisherExtentsByPath`))
}

func getInputAddrIfExtentIsWritable(context *Context, extent *m.DestinationExtent, m3Scope int) (string, error) {
	inputhost, err := context.rpm.ResolveUUID(common.InputServiceName, extent.GetInputHostUUID())
	if err != nil {
		context.log.
			WithField(common.TagExt, common.FmtExt(extent.GetExtentUUID())).
			WithField(common.TagIn, common.FmtIn(extent.GetInputHostUUID())).
			Info("Found unhealthy extent, input unhealthy")
		return "", err
	}
	if isInputGoingDown(context, extent.GetInputHostUUID()) {
		context.log.
			WithField(common.TagExt, common.FmtExt(extent.GetExtentUUID())).
			WithField(common.TagIn, common.FmtIn(extent.GetInputHostUUID())).
			Info("input host is in going down state, treating extent as unwritable")
		return "", errNoInputHosts
	}
	if !areExtentStoresHealthy(context, extent) {
		return "", errNoStoreHosts
	}
	return inputhost, nil
}

func createExtent(context *Context, dstUUID string, isMultiZoneDest bool, m3Scope int) (extentUUID string, inhost *common.HostInfo, storehosts []*common.HostInfo, err error) {
	// TODO We also have a dst specific nReplicas param, do we need it ?
	var nReplicasPerExtent = int(context.appConfig.GetDestinationConfig().GetReplicas())

	storehosts, err = context.placement.PickStoreHosts(nReplicasPerExtent)
	if err != nil {
		context.m3Client.IncCounter(m3Scope, metrics.ControllerErrCreateExtentCounter)
		context.m3Client.IncCounter(m3Scope, metrics.ControllerErrPickStoreHostCounter)
		return
	}

	storeids := make([]string, nReplicasPerExtent)
	for i := 0; i < nReplicasPerExtent; i++ {
		storeids[i] = storehosts[i].UUID
	}

	inhost, err = context.placement.PickInputHost(storehosts)
	if err != nil {
		context.m3Client.IncCounter(m3Scope, metrics.ControllerErrCreateExtentCounter)
		context.m3Client.IncCounter(m3Scope, metrics.ControllerErrPickInHostCounter)
		return
	}

	extentUUID = uuid.New()
	_, err = context.mm.CreateExtent(dstUUID, extentUUID, inhost.UUID, storeids)
	if err != nil {
		context.m3Client.IncCounter(m3Scope, metrics.ControllerErrCreateExtentCounter)
		context.m3Client.IncCounter(m3Scope, metrics.ControllerErrMetadataUpdateCounter)
		return
	}

	lclLg := context.log.WithFields(bark.Fields{
		common.TagDst: common.FmtDst(dstUUID),
		common.TagExt: common.FmtExt(extentUUID),
	})

	lclLg.WithFields(bark.Fields{
		common.TagIn: common.FmtIn(inhost.UUID),
		`storeids`:   storeids,
	}).Info("Extent Created locally")

	// Triggers async notifications to input host
	event := NewExtentCreatedEvent(dstUUID, inhost.UUID, extentUUID, storeids)
	context.eventPipeline.Add(event)

	if isMultiZoneDest {
		extent := &shared.Extent{
			ExtentUUID:      common.StringPtr(extentUUID),
			DestinationUUID: common.StringPtr(dstUUID),
			InputHostUUID:   common.StringPtr(common.InputHostForRemoteExtent),
			StoreUUIDs:      []string{},
			OriginZone:      common.StringPtr(context.localZone),
		}
		req := &shared.CreateExtentRequest{Extent: extent}

		// send to local replicator to fan out
		localReplicator, replicatorErr := context.clientFactory.GetReplicatorClient()
		if replicatorErr != nil {
			lclLg.WithField(common.TagErr, replicatorErr).Error("createExtent: GetReplicatorClient failed")
			context.m3Client.IncCounter(m3Scope, metrics.ControllerErrCreateExtentCounter)
			context.m3Client.IncCounter(m3Scope, metrics.ControllerErrCallReplicatorCounter)
			return
		}

		ctx, cancel := thrift.NewContext(replicatorCallTimeout)
		defer cancel()
		replicatorErr = localReplicator.CreateRemoteExtent(ctx, req)
		if replicatorErr != nil {
			lclLg.WithField(common.TagErr, replicatorErr).Error("createExtent: CreateRemoteExtent failed")
			context.m3Client.IncCounter(m3Scope, metrics.ControllerErrCreateExtentCounter)
			context.m3Client.IncCounter(m3Scope, metrics.ControllerErrCallReplicatorCounter)
			return
		}

		lclLg.Info("Called replicator to Create Extent")
	}

	return
}

func createPhantomExtent(context *Context, dstUUID string, inputhostUUID string, storeUUIDs []string, m3Scope int) (extentUUID string, err error) {

	extentUUID = uuid.New()

	// create a 'phantom' extent and assign given inputhost/stores
	if _, err = context.mm.CreateExtent(dstUUID, extentUUID, inputhostUUID, storeUUIDs); err != nil {
		context.m3Client.IncCounter(m3Scope, metrics.ControllerErrMetadataUpdateCounter)
		return
	}

	lclLg := context.log.WithFields(bark.Fields{
		common.TagDst: common.FmtDst(dstUUID),
		common.TagExt: common.FmtExt(extentUUID),
	})

	lclLg.WithFields(bark.Fields{
		common.TagIn:   inputhostUUID,
		common.TagStor: storeUUIDs,
	}).Info("Extent (for Kafka destination) created locally")

	return
}

func refreshInputHostsForDst(context *Context, dstUUID string, now int64) ([]string, error) {

	var m3Scope = metrics.RefreshInputHostsForDstScope
	context.m3Client.IncCounter(m3Scope, metrics.ControllerRequests)

	dstDesc, err := readDestination(context, dstUUID, m3Scope)
	if err != nil {
		context.m3Client.IncCounter(m3Scope, metrics.ControllerFailures)
		return nil, err
	}

	if err = validateDstStatus(dstDesc); err != nil {
		return nil, err
	}

	var dstType = getDstType(dstDesc)

	// Fail attempts to publish to Kafka destinations
	if dstType == dstTypeKafka {
		context.m3Client.IncCounter(m3Scope, metrics.ControllerFailures)
		return nil, ErrPublishToKafkaDestination
	}

	if dstDesc.GetStatus() == shared.DestinationStatus_RECEIVEONLY {
		context.m3Client.IncCounter(m3Scope, metrics.ControllerFailures)
		return nil, ErrPublishToReceiveOnlyDestination
	}

	var minOpenExtents = minOpenExtentsForDst(context, dstDesc.GetPath(), dstType)
	var isMultiZoneDest = dstDesc.GetIsMultiZone()

	openExtents, err := findOpenExtents(context, dstUUID, m3Scope)
	if err != nil {
		// we can't get the metadata, let's
		// continue to use the cached result
		// in the meanwhile i.e. cached entries
		// wont get deleted until we can talk
		// back to cassandra
		context.m3Client.IncCounter(m3Scope, metrics.ControllerFailures)
		return nil, err
	}

	var nHealthy = 0
	var inputHosts = make(map[string]*common.HostInfo, len(openExtents))

	for _, ext := range openExtents {

		// skip remote zone extent(read only)
		if common.IsRemoteZoneExtent(ext.GetOriginZone(), context.localZone) {
			continue
		}
		if isExtentBeingSealed(context, ext.GetExtentUUID()) {
			continue
		}
		addr, e := getInputAddrIfExtentIsWritable(context, ext, m3Scope)
		if e != nil {
			continue
		}
		hostID := ext.GetInputHostUUID()
		hostInfo := &common.HostInfo{UUID: hostID, Addr: addr}
		inputHosts[hostID] = hostInfo
		nHealthy++
	}

	var ttl = inputCacheTTL
	var newHost *common.HostInfo
	var backoffRetryTTL = int64(100 * time.Millisecond)

	if nHealthy >= minOpenExtents {
		goto done
	}

	_, newHost, _, err = createExtent(context, dstUUID, isMultiZoneDest, m3Scope)
	if err == nil {
		inputHosts[newHost.UUID] = newHost
		nHealthy++
	}

	if nHealthy == 0 {
		// intermittent cassandra error
		// force ttl to backoff interval
		// to avoid retrying in a loop
		ttl = backoffRetryTTL
		context.m3Client.IncCounter(m3Scope, metrics.ControllerFailures)
		goto done
	}

done:
	expiry := now + ttl
	uuids, addrs := hostInfoMapToSlice(inputHosts)
	context.resultCache.write(dstUUID, resultCacheParams{
		dstType:    dstType,
		nExtents:   nHealthy,
		maxExtents: minOpenExtents,
		hostIDs:    uuids,
		expiry:     expiry,
	})

	return addrs, nil
}<|MERGE_RESOLUTION|>--- conflicted
+++ resolved
@@ -251,11 +251,8 @@
 		return dstTypeTimer
 	case shared.DestinationType_KAFKA:
 		return dstTypeKafka
-<<<<<<< HEAD
-=======
 	default:
 		return dstTypePlain
->>>>>>> c0579237
 	}
 }
 
