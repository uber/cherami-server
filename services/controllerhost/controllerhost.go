--- conflicted
+++ resolved
@@ -1029,13 +1029,12 @@
 		return nil, err
 	}
 
-<<<<<<< HEAD
 	if cgDesc.GetIsMultiZone() {
 		// send to local replicator to fan out
 		localReplicator, replicatorErr := mcp.GetClientFactory().GetReplicatorClient()
 		lclLg = lclLg.WithField(common.TagCnsm, common.FmtCnsm(cgDesc.GetConsumerGroupUUID()))
 		if replicatorErr != nil {
-			lclLg.Error(replicatorErr.Error())
+			lclLg.WithField(common.TagErr, err).Error("UpdateConsumerGroup: GetReplicatorClient failed")
 			context.m3Client.IncCounter(metrics.ControllerUpdateConsumerGroupScope, metrics.ControllerErrCallReplicatorCounter)
 
 			// errors in calling replicator doesn't fail this call
@@ -1043,24 +1042,10 @@
 			return cgDesc, nil
 		}
 
-		_, replicatorErr = localReplicator.UpdateConsumerGroup(ctx, updateRequest)
+		replicatorErr = localReplicator.UpdateRemoteConsumerGroup(ctx, updateRequest)
 		if replicatorErr != nil {
-			lclLg.Error(replicatorErr.Error())
+			lclLg.WithField(common.TagErr, err).Error("UpdateConsumerGroup: UpdateRemoteConsumerGroup failed")
 			context.m3Client.IncCounter(metrics.ControllerUpdateConsumerGroupScope, metrics.ControllerErrCallReplicatorCounter)
-=======
-	//	updateRemoteCGs := func() {
-	//		// send to local replicator to fan out
-	//		localReplicator, err := mcp.GetClientFactory().GetReplicatorClient()
-	//		if err != nil {
-	// 			lclLg.WithField(common.TagErr, err).Error("UpdateConsumerGroup: GetReplicatorClient failed")
-	//		}
-
-	//		err = localReplicator.UpdateRemoteConsumerGroup(ctx, updateRequest)
-	//		if err != nil {
-	// 			lclLg.WithField(common.TagErr, err).Error("UpdateConsumerGroup: UpdateRemoteConsumerGroup failed")
-	//		}
-	//	}
->>>>>>> 02373906
 
 			// errors in calling replicator doesn't fail this call
 			// a reconciliation process between replicators(slow path) will fix the inconsistency eventually
@@ -1109,13 +1094,12 @@
 		return err
 	}
 
-<<<<<<< HEAD
 	if cgDesc.GetIsMultiZone() {
 		// send to local replicator to fan out
 		localReplicator, replicatorErr := mcp.GetClientFactory().GetReplicatorClient()
 		lclLg = lclLg.WithField(common.TagCnsm, common.FmtCnsm(cgDesc.GetConsumerGroupUUID()))
 		if replicatorErr != nil {
-			lclLg.Error(replicatorErr.Error())
+			lclLg.WithField(common.TagErr, err).Error("DeleteConsumerGroup: GetReplicatorClient failed")
 			context.m3Client.IncCounter(metrics.ControllerDeleteConsumerGroupScope, metrics.ControllerErrCallReplicatorCounter)
 
 			// errors in calling replicator doesn't fail this call
@@ -1125,22 +1109,8 @@
 
 		replicatorErr = localReplicator.DeleteConsumerGroup(ctx, deleteRequest)
 		if replicatorErr != nil {
-			lclLg.Error(replicatorErr.Error())
+			lclLg.WithField(common.TagErr, err).Error("DeleteConsumerGroup: DeleteRemoteConsumerGroup failed")
 			context.m3Client.IncCounter(metrics.ControllerDeleteConsumerGroupScope, metrics.ControllerErrCallReplicatorCounter)
-=======
-	//	deleteRemoteCGs := func() {
-	//		// send to local replicator to fan out
-	//		localReplicator, err := mcp.GetClientFactory().GetReplicatorClient()
-	//		if err != nil {
-	// 			lclLg.WithField(common.TagErr, err).Error("DeleteConsumerGroup: GetReplicatorClient failed")
-	//		}
-
-	//		err = localReplicator.DeleteRemoteConsumerGroup(ctx, deleteRequest)
-	//		if err != nil {
-	// 			lclLg.WithField(common.TagErr, err).Error("DeleteConsumerGroup: DeleteRemoteConsumerGroup failed")
-	//		}
-	//	}
->>>>>>> 02373906
 
 			// errors in calling replicator doesn't fail this call
 			// a reconciliation process between replicators(slow path) will fix the inconsistency eventually
