// Copyright (c) 2016 Uber Technologies, Inc.
//
// Permission is hereby granted, free of charge, to any person obtaining a copy
// of this software and associated documentation files (the "Software"), to deal
// in the Software without restriction, including without limitation the rights
// to use, copy, modify, merge, publish, distribute, sublicense, and/or sell
// copies of the Software, and to permit persons to whom the Software is
// furnished to do so, subject to the following conditions:
//
// The above copyright notice and this permission notice shall be included in
// all copies or substantial portions of the Software.
//
// THE SOFTWARE IS PROVIDED "AS IS", WITHOUT WARRANTY OF ANY KIND, EXPRESS OR
// IMPLIED, INCLUDING BUT NOT LIMITED TO THE WARRANTIES OF MERCHANTABILITY,
// FITNESS FOR A PARTICULAR PURPOSE AND NONINFRINGEMENT. IN NO EVENT SHALL THE
// AUTHORS OR COPYRIGHT HOLDERS BE LIABLE FOR ANY CLAIM, DAMAGES OR OTHER
// LIABILITY, WHETHER IN AN ACTION OF CONTRACT, TORT OR OTHERWISE, ARISING FROM,
// OUT OF OR IN CONNECTION WITH THE SOFTWARE OR THE USE OR OTHER DEALINGS IN
// THE SOFTWARE.

package integration

import (
	"encoding/json"
	"fmt"
	"math"
	"math/rand"
	"net"
	"strconv"
	"strings"
	"sync"
	"sync/atomic"
	"time"

	"github.com/uber-common/bark"
	"github.com/uber/tchannel-go/thrift"

	"github.com/pborman/uuid"
	"github.com/stretchr/testify/suite"
	client "github.com/uber/cherami-client-go/client/cherami"
	"github.com/uber/cherami-server/common"
	"github.com/uber/cherami-server/common/metrics"
	"github.com/uber/cherami-server/services/controllerhost"
	"github.com/uber/cherami-server/services/storehost"
	"github.com/uber/cherami-thrift/.generated/go/admin"
	"github.com/uber/cherami-thrift/.generated/go/cherami"
	"github.com/uber/cherami-thrift/.generated/go/controller"
	"github.com/uber/cherami-thrift/.generated/go/metadata"
	"github.com/uber/cherami-thrift/.generated/go/shared"

	"testing"
)

type NetIntegrationSuiteParallelB struct {
	testBase
}
type NetIntegrationSuiteParallelA struct {
	testBase
}
type NetIntegrationSuiteParallelC struct {
	testBase
}
type NetIntegrationSuiteParallelD struct {
	testBase
}
type NetIntegrationSuiteParallelE struct {
	testBase
}

type NetIntegrationSuiteSerial struct {
	testBase
}

func TestNetIntegrationSuiteParallelA(t *testing.T) {
	s := new(NetIntegrationSuiteParallelA)
	s.testBase.SetupSuite(t)
	t.Parallel()
	suite.Run(t, s)
}
func TestNetIntegrationSuiteParallelB(t *testing.T) {
	s := new(NetIntegrationSuiteParallelB)
	s.testBase.SetupSuite(t)
	t.Parallel()
	suite.Run(t, s)
}
func TestNetIntegrationSuiteParallelC(t *testing.T) {
	s := new(NetIntegrationSuiteParallelC)
	s.testBase.SetupSuite(t)
	t.Parallel()
	suite.Run(t, s)
}
func TestNetIntegrationSuiteParallelD(t *testing.T) {
	s := new(NetIntegrationSuiteParallelD)
	s.testBase.SetupSuite(t)
	t.Parallel()
	suite.Run(t, s)
}
func TestNetIntegrationSuiteParallelE(t *testing.T) {
	s := new(NetIntegrationSuiteParallelE)
	s.testBase.SetupSuite(t)
	t.Parallel()
	suite.Run(t, s)
}

// Disabled, since it is apparently impossible to get this test to run without racing with the parallel tests
func XXXTestNetIntegrationSuiteSerial(t *testing.T) {
	if !testing.Short() {
		s := new(NetIntegrationSuiteSerial)
		s.testBase.SetupSuite(t)
		suite.Run(t, s)
	}
}

func createCheramiClient(svcName string, ipaddr string, port int, logger bark.Logger) client.Client {
	options := &client.ClientOptions{
		Timeout: time.Second * 30,
		ReconfigurationPollingInterval: time.Second,
	}
	if logger != nil {
		options.Logger = logger
	}
	cc, _ := client.NewClient(svcName, ipaddr, port, options)
	return cc
}

func (s *NetIntegrationSuiteParallelC) TestMsgCacheLimit() {
	destPath := "/dest/TestMsgCacheLimit"
	cgPath := "/cg/TestMsgCacheLimit"
	testMsgCount := 100
	testMsgCacheLimit := 50
	log := common.GetDefaultLogger()

	value := fmt.Sprintf("%v/%v=%v", destPath, cgPath, testMsgCacheLimit)

	// set the message cache limit for this cg on the outputhost to be a smaller number
	cItem := &metadata.ServiceConfigItem{
		ServiceName:    common.StringPtr("cherami-outputhost"),
		ServiceVersion: common.StringPtr("*"),
		Sku:            common.StringPtr("*"),
		Hostname:       common.StringPtr("*"),
		ConfigKey:      common.StringPtr("messagecachesize"),
		ConfigValue:    common.StringPtr(value),
	}

	req := &metadata.UpdateServiceConfigRequest{ConfigItem: cItem}
	err := s.mClient.UpdateServiceConfig(nil, req)
	s.NoError(err)

	time.Sleep(10 * time.Millisecond)

	// Create the client
	ipaddr, port, _ := net.SplitHostPort(s.GetFrontend().GetTChannel().PeerInfo().HostPort)
	portNum, _ := strconv.Atoi(port)
	cheramiClient := createCheramiClient("cherami-test-limit", ipaddr, portNum, nil)

	// Create the destination to publish message
	crReq := cherami.NewCreateDestinationRequest()
	crReq.Path = common.StringPtr(destPath)
	crReq.Type = cherami.DestinationTypePtr(0)
	crReq.ConsumedMessagesRetention = common.Int32Ptr(60)
	crReq.UnconsumedMessagesRetention = common.Int32Ptr(120)
	crReq.OwnerEmail = common.StringPtr("lhcIntegration@uber.com")

	desDesc, _ := cheramiClient.CreateDestination(crReq)
	s.NotNil(desDesc)

	// we should see the destination now in cassandra
	rReq := cherami.NewReadDestinationRequest()
	rReq.Path = common.StringPtr(destPath)
	readDesc, _ := cheramiClient.ReadDestination(rReq)
	s.NotNil(readDesc)

	// ==WRITE==

	log.Info("Write test beginning...")

	// Create the publisher
	cPublisherReq := &client.CreatePublisherRequest{
		Path: destPath,
	}

	publisherTest := cheramiClient.CreatePublisher(cPublisherReq)
	s.NotNil(publisherTest)

	err = publisherTest.Open()
	s.NoError(err)
	// Publish messages
	doneCh := make(chan *client.PublisherReceipt, testMsgCount)
	var wg sync.WaitGroup
	wg.Add(1)
	go func() {
		for i := 0; i < testMsgCount; i++ {
			receipt := <-doneCh
			log.Infof("client: acking id %s", receipt.Receipt)
			s.NoError(receipt.Error)
		}
		wg.Done()
	}()

	for i := 0; i < testMsgCount; i++ {
		data := []byte(fmt.Sprintf("msg_%d", i))
		id, err1 := publisherTest.PublishAsync(
			&client.PublisherMessage{
				Data: data,
			},
			doneCh,
		)
		log.Infof("client: publishing data: %s with id %s", data, id)
		s.NoError(err1)
	}

	wg.Wait()
	publisherTest.Close()

	// ==READ==

	// Create the consumer group
	cgReq := cherami.NewCreateConsumerGroupRequest()
	cgReq.ConsumerGroupName = common.StringPtr(cgPath)
	cgReq.DestinationPath = common.StringPtr(destPath)
	cgReq.LockTimeoutInSeconds = common.Int32Ptr(30) // this is the message redilvery timeout
	cgReq.MaxDeliveryCount = common.Int32Ptr(1)
	cgReq.OwnerEmail = common.StringPtr("consumer_integration_test@uber.com")

	cgDesc, err := cheramiClient.CreateConsumerGroup(cgReq)
	s.NoError(err)
	s.NotNil(cgDesc)
	s.Equal(cgReq.GetDestinationPath(), cgDesc.GetDestinationPath(), "Wrong destination path")
	s.Equal(cgReq.GetConsumerGroupName(), cgDesc.GetConsumerGroupName(), "Wrong consumer group name")
	s.Equal(cgReq.GetLockTimeoutInSeconds(), cgDesc.GetLockTimeoutInSeconds(), "Wrong LockTimeoutInSeconds")
	s.Equal(cgReq.GetMaxDeliveryCount(), cgDesc.GetMaxDeliveryCount(), "Wrong MaxDeliveryCount")
	s.Equal(cherami.ConsumerGroupStatus_ENABLED, cgDesc.GetStatus(), "Wrong Status")
	s.Equal(cgReq.GetOwnerEmail(), cgDesc.GetOwnerEmail(), "Wrong OwnerEmail")

	cConsumerReq := &client.CreateConsumerRequest{
		Path:              destPath,
		ConsumerGroupName: cgPath,
		ConsumerName:      "TestMsgCacheLimitConsumerName",
		PrefetchCount:     1,
		Options:           &client.ClientOptions{Timeout: time.Second * 30}, // this is the thrift context timeout
	}

	consumerTest := cheramiClient.CreateConsumer(cConsumerReq)
	s.NotNil(consumerTest)

	// Open the consumer channel
	delivery := make(chan client.Delivery, 1)
	delivery, err = consumerTest.Open(delivery)
	s.NoError(err)

	outstandingMsgs := []client.Delivery{}
	msgCount := 0
	// Read the messages in a loop. We will exit the loop via a timeout
ReadLoop:
	for i := 0; i < testMsgCount; i++ {
		timeout := time.NewTimer(time.Second * 10)
		log.Infof("waiting to get a message on del chan")
		select {
		case msg := <-delivery:
			msgCount++
			log.Infof("Read message: #%v (msg ID:%v) but not acking the message", msgCount, msg.GetMessage().Payload.GetID())
			outstandingMsgs = append(outstandingMsgs, msg)
		case <-timeout.C:
			// we expect the timeout here because we already have read all messages outstanding
			log.Errorf("consumer delivery channel timed out after %v messages", msgCount)
			break ReadLoop
		}
	}

	log.Infof("there are: %v outstanding messages", msgCount)
	s.Equal(msgCount, testMsgCacheLimit)

	// now ack all outstanding messages
	for _, msg := range outstandingMsgs {
		log.Infof("acking message with ID: %v", msg.GetMessage().Payload.GetID())
		msg.Ack()
	}

	// now read all the remaining messages
	log.Infof("now read additional messages")
ReadLoop2:
	for ; msgCount < testMsgCount; msgCount++ {
		timeout := time.NewTimer(time.Second * 10)
		log.Infof("waiting to get a message on del chan")
		select {
		case msg := <-delivery:
			log.Infof("Read message: #%v (msg ID:%v) acking the message", msgCount+1, msg.GetMessage().Payload.GetID())
			msg.Ack()
		case <-timeout.C:
			log.Errorf("consumer delivery channel timed out after %v messages", msgCount)
			s.Equal(msgCount, testMsgCount) // FAIL the test
			break ReadLoop2
		}
	}

	consumerTest.Close()
}

func (s *NetIntegrationSuiteParallelE) TestWriteEndToEndSuccessWithCassandra() {
	destPath := "/dest/testWriteEndToEndCassandra"
	cgPath := "/cg/testWriteEndToEndCassandra"
	testMsgCount := 100
	log := common.GetDefaultLogger()

	// Create the client
	ipaddr, port, _ := net.SplitHostPort(s.GetFrontend().GetTChannel().PeerInfo().HostPort)
	portNum, _ := strconv.Atoi(port)
	cheramiClient, _ := client.NewClient("cherami-test", ipaddr, portNum, nil)

	// Create the destination to publish message
	crReq := cherami.NewCreateDestinationRequest()
	crReq.Path = common.StringPtr(destPath)
	crReq.Type = cherami.DestinationTypePtr(0)
	crReq.ConsumedMessagesRetention = common.Int32Ptr(60)
	crReq.UnconsumedMessagesRetention = common.Int32Ptr(120)
	crReq.OwnerEmail = common.StringPtr("integration_test@uber.com")

	desDesc, _ := cheramiClient.CreateDestination(crReq)
	s.NotNil(desDesc)

	// we should see the destination now in cassandra
	rReq := cherami.NewReadDestinationRequest()
	rReq.Path = common.StringPtr(destPath)
	readDesc, _ := cheramiClient.ReadDestination(rReq)
	s.NotNil(readDesc)

	// ==WRITE==

	log.Info("Write test beginning...")

	// Create the publisher
	cPublisherReq := &client.CreatePublisherRequest{
		Path: destPath,
	}

	publisherTest := cheramiClient.CreatePublisher(cPublisherReq)
	s.NotNil(publisherTest)

	err := publisherTest.Open()
	s.NoError(err)

	// Publish messages
	doneCh := make(chan *client.PublisherReceipt, testMsgCount)
	var wg sync.WaitGroup
	wg.Add(1)
	go func() {
		for i := 0; i < testMsgCount; i++ {
			receipt := <-doneCh
			log.Infof("client: acking id %s", receipt.Receipt)
			s.NoError(receipt.Error)
		}
		wg.Done()
	}()

	for i := 0; i < testMsgCount; i++ {
		data := []byte(fmt.Sprintf("msg_%d", i))
		id, er := publisherTest.PublishAsync(
			&client.PublisherMessage{
				Data: data,
			},
			doneCh,
		)
		log.Infof("client: publishing data: %s with id %s", data, id)
		s.NoError(er)
	}

	wg.Wait()
	publisherTest.Close()

	// ==READ==

	// Create the consumer group
	cgReq := cherami.NewCreateConsumerGroupRequest()
	cgReq.ConsumerGroupName = common.StringPtr(cgPath)
	cgReq.DestinationPath = common.StringPtr(destPath)
	cgReq.LockTimeoutInSeconds = common.Int32Ptr(30) // this is the message redilvery timeout
	cgReq.MaxDeliveryCount = common.Int32Ptr(1)
	cgReq.OwnerEmail = common.StringPtr("consumer_integration_test@uber.com")

	cgDesc, err := cheramiClient.CreateConsumerGroup(cgReq)
	s.NoError(err)
	s.NotNil(cgDesc)
	s.Equal(cgReq.GetDestinationPath(), cgDesc.GetDestinationPath(), "Wrong destination path")
	s.Equal(cgReq.GetConsumerGroupName(), cgDesc.GetConsumerGroupName(), "Wrong consumer group name")
	s.Equal(cgReq.GetLockTimeoutInSeconds(), cgDesc.GetLockTimeoutInSeconds(), "Wrong LockTimeoutInSeconds")
	s.Equal(cgReq.GetMaxDeliveryCount(), cgDesc.GetMaxDeliveryCount(), "Wrong MaxDeliveryCount")
	s.Equal(cherami.ConsumerGroupStatus_ENABLED, cgDesc.GetStatus(), "Wrong Status")
	s.Equal(cgReq.GetOwnerEmail(), cgDesc.GetOwnerEmail(), "Wrong OwnerEmail")

	cConsumerReq := &client.CreateConsumerRequest{
		Path:              destPath,
		ConsumerGroupName: cgPath,
		ConsumerName:      "TestConsumerName",
		PrefetchCount:     1,
		Options:           &client.ClientOptions{Timeout: time.Second * 30}, // this is the thrift context timeout
	}

	consumerTest := cheramiClient.CreateConsumer(cConsumerReq)
	s.NotNil(consumerTest)

	// Open the consumer channel
	delivery := make(chan client.Delivery, 1)
	delivery, err = consumerTest.Open(delivery)
	s.NoError(err)

	// Read the messages in a loop. We will exit the loop via a timeout
ReadLoop:
	for msgCount := 0; msgCount < testMsgCount; msgCount++ {
		timeout := time.NewTimer(time.Second * 45)
		log.Infof("waiting to get a message on del chan")
		select {
		case msg := <-delivery:
			log.Infof("Read message: #%v (msg ID:%v)", msgCount+1, msg.GetMessage().Payload.GetID())
			msg.Ack()
		case <-timeout.C:
			log.Errorf("consumer delivery channel timed out after %v messages", msgCount)
			s.Equal(msgCount, testMsgCount) // FAIL the test
			break ReadLoop
		}
	}

	// Check that trying to read one more message would block
	log.Info("Checking for additional messages...")
	select {
	case msg := <-delivery:
		log.Infof("Read EXTRA message: %v", msg.GetMessage().Payload.GetID())
		msg.Ack()
		s.Nil(msg)
	default:
		log.Errorf("Good: No message available to consume.")
	}

	consumerTest.Close()

	err = cheramiClient.DeleteDestination(&cherami.DeleteDestinationRequest{Path: common.StringPtr(destPath)})
	s.Nil(err, "Failed to delete destination")
}

func (s *NetIntegrationSuiteParallelE) _TestWriteWithDrain() { // Disabled pending fix for flakiness
	destPath := "/dest/testWriteDrain"
	cgPath := "/cg/testWriteDrain"
	testMsgCount := 1000
	log := common.GetDefaultLogger()

	// Create the client
	ipaddr, port, _ := net.SplitHostPort(s.GetFrontend().GetTChannel().PeerInfo().HostPort)
	portNum, _ := strconv.Atoi(port)
	cheramiClient, _ := client.NewClient("cherami-test-drain", ipaddr, portNum, nil)

	// Create the destination to publish message
	crReq := cherami.NewCreateDestinationRequest()
	crReq.Path = common.StringPtr(destPath)
	crReq.Type = cherami.DestinationTypePtr(0)
	crReq.ConsumedMessagesRetention = common.Int32Ptr(60)
	crReq.UnconsumedMessagesRetention = common.Int32Ptr(120)
	crReq.OwnerEmail = common.StringPtr("integration_test@uber.com")

	desDesc, _ := cheramiClient.CreateDestination(crReq)
	s.NotNil(desDesc)

	// we should see the destination now in cassandra
	rReq := cherami.NewReadDestinationRequest()
	rReq.Path = common.StringPtr(destPath)
	readDesc, _ := cheramiClient.ReadDestination(rReq)
	s.NotNil(readDesc)

	// ==WRITE==

	log.Info("Write test beginning...")

	// Create the publisher
	cPublisherReq := &client.CreatePublisherRequest{
		Path: destPath,
	}

	publisherTest := cheramiClient.CreatePublisher(cPublisherReq)
	s.NotNil(publisherTest)

	err := publisherTest.Open()
	s.NoError(err)

	// Publish messages
	// Make the doneCh to be a smaller size so that we don't
	// fill up immediately
	doneCh := make(chan *client.PublisherReceipt, 500)
	var wg sync.WaitGroup

	for i := 0; i < testMsgCount; i++ {
		data := []byte(fmt.Sprintf("msg_%d", i))
		id, er := publisherTest.PublishAsync(
			&client.PublisherMessage{
				Data: data,
			},
			doneCh,
		)
		log.Infof("client: publishing data: %s with id %s", data, id)
		s.NoError(er)
	}

	// now read one message to figure out the extent
	receipt := <-doneCh
	s.NoError(receipt.Error)

	// parse to get the extent
	receiptParts := strings.Split(receipt.Receipt, ":")

	// Now call SealExtent on the inputhost to seal this extent
	ih := s.testBase.GetInput()
	s.NotNil(ih, "no inputhosts found")

	dReq := admin.NewDrainExtentsRequest()
	dReq.UpdateUUID = common.StringPtr(uuid.New())

	drainReq := admin.NewDrainExtents()
	drainReq.DestinationUUID = common.StringPtr(readDesc.GetDestinationUUID())
	drainReq.ExtentUUID = common.StringPtr(receiptParts[0])
	dReq.Extents = append(dReq.Extents, drainReq)

	ctx, _ := thrift.NewContext(1 * time.Minute)
	err = ih.DrainExtent(ctx, dReq)
	s.Nil(err)

	consumeCount := testMsgCount
	// Now try to get all the other messages
	wg.Add(1)
	go func() {
		for i := 0; i < testMsgCount-1; i++ {
			receipt := <-doneCh
			log.Infof("client: acking id %s", receipt.Receipt)
			if receipt.Error != nil {
				s.InDelta(testMsgCount, i, 500)
				consumeCount = i + 2 // we read one message above and we start from 0 here as well
			} else {
				break
			}
			s.NoError(receipt.Error)
		}
		wg.Done()
	}()

	wg.Wait()
	publisherTest.Close()

	// ==READ==

	// Create the consumer group
	cgReq := cherami.NewCreateConsumerGroupRequest()
	cgReq.ConsumerGroupName = common.StringPtr(cgPath)
	cgReq.DestinationPath = common.StringPtr(destPath)
	cgReq.LockTimeoutInSeconds = common.Int32Ptr(30) // this is the message redilvery timeout
	cgReq.MaxDeliveryCount = common.Int32Ptr(1)
	cgReq.OwnerEmail = common.StringPtr("consumer_integration_test@uber.com")

	cgDesc, err := cheramiClient.CreateConsumerGroup(cgReq)
	s.NoError(err)
	s.NotNil(cgDesc)
	s.Equal(cgReq.GetDestinationPath(), cgDesc.GetDestinationPath(), "Wrong destination path")
	s.Equal(cgReq.GetConsumerGroupName(), cgDesc.GetConsumerGroupName(), "Wrong consumer group name")
	s.Equal(cgReq.GetLockTimeoutInSeconds(), cgDesc.GetLockTimeoutInSeconds(), "Wrong LockTimeoutInSeconds")
	s.Equal(cgReq.GetMaxDeliveryCount(), cgDesc.GetMaxDeliveryCount(), "Wrong MaxDeliveryCount")
	s.Equal(cherami.ConsumerGroupStatus_ENABLED, cgDesc.GetStatus(), "Wrong Status")
	s.Equal(cgReq.GetOwnerEmail(), cgDesc.GetOwnerEmail(), "Wrong OwnerEmail")

	cConsumerReq := &client.CreateConsumerRequest{
		Path:              destPath,
		ConsumerGroupName: cgPath,
		ConsumerName:      "TestConsumerName",
		PrefetchCount:     500,
		Options:           &client.ClientOptions{Timeout: time.Second * 30}, // this is the thrift context timeout
	}

	consumerTest := cheramiClient.CreateConsumer(cConsumerReq)
	s.NotNil(consumerTest)

	// Open the consumer channel
	delivery := make(chan client.Delivery, 500)
	delivery, err = consumerTest.Open(delivery)
	s.NoError(err)

	// Read the messages in a loop. We will exit the loop via a timeout
ReadLoop:
	for msgCount := 0; msgCount < consumeCount; msgCount++ {
		timeout := time.NewTimer(time.Second * 45)
		log.Infof("waiting to get a message on del chan")
		select {
		case msg := <-delivery:
			log.Infof("Read message: #%v (msg ID:%v)", msgCount+1, msg.GetMessage().Payload.GetID())
			msg.Ack()
		case <-timeout.C:
			log.Errorf("consumer delivery channel timed out after %v messages", msgCount)
			s.Equal(msgCount, consumeCount) // FAIL the test
			break ReadLoop
		}
	}

	// Check that trying to read one more message would block
	log.Info("Checking for additional messages...")
	select {
	case msg := <-delivery:
		log.Infof("Read EXTRA message: %v", msg.GetMessage().Payload.GetID())
		msg.Ack()
		s.Nil(msg)
	default:
		log.Errorf("Good: No message available to consume.")
	}

	consumerTest.Close()

	err = cheramiClient.DeleteDestination(&cherami.DeleteDestinationRequest{Path: common.StringPtr(destPath)})
	s.Nil(err, "Failed to delete destination")
}

func (s *NetIntegrationSuiteSerial) TestWriteEndToEndMultipleStore() {
	destPath := "/dest/testCassandraMultiple"
	cgPath := "/cg/testCassandraMultiple"
	testMsgCount := 10
	numReplicas := 2
	log := common.GetDefaultLogger()

	// This test starts 2 storehosts, publishes some messages, consumes half the messages from
	// one store and the other half from the other store
	s.testBase.SetUp(map[string]int{common.StoreServiceName: numReplicas}, numReplicas)

	// Create the client
	ipaddr, port, _ := net.SplitHostPort(s.GetFrontend().GetTChannel().PeerInfo().HostPort)
	portNum, _ := strconv.Atoi(port)
	cheramiClient := createCheramiClient("cherami-test-multiple", ipaddr, portNum, nil)

	// Create the destination to publish message
	crReq := cherami.NewCreateDestinationRequest()
	crReq.Path = common.StringPtr(destPath)
	crReq.Type = cherami.DestinationTypePtr(0)
	crReq.ConsumedMessagesRetention = common.Int32Ptr(60)
	crReq.UnconsumedMessagesRetention = common.Int32Ptr(120)
	crReq.OwnerEmail = common.StringPtr("lhcIntegration@uber.com")

	desDesc, _ := cheramiClient.CreateDestination(crReq)
	s.NotNil(desDesc)

	// we should see the destination now in cassandra
	rReq := cherami.NewReadDestinationRequest()
	rReq.Path = common.StringPtr(destPath)
	readDesc, _ := cheramiClient.ReadDestination(rReq)
	s.NotNil(readDesc)

	// ==WRITE==

	log.Info("Write test beginning...")

	// Create the publisher
	cPublisherReq := &client.CreatePublisherRequest{
		Path: destPath,
	}

	publisherTest := cheramiClient.CreatePublisher(cPublisherReq)
	s.NotNil(publisherTest)

	err := publisherTest.Open()
	s.NoError(err)

	// Publish messages
	doneCh := make(chan *client.PublisherReceipt, testMsgCount)
	var wg sync.WaitGroup
	wg.Add(1)
	go func() {
		for i := 0; i < testMsgCount; i++ {
			receipt := <-doneCh
			log.Infof("client: acking id %s", receipt.Receipt)
			s.NoError(receipt.Error)
		}
		wg.Done()
	}()

	for i := 0; i < testMsgCount; i++ {
		data := []byte(fmt.Sprintf("msg_%d", i))
		id, er := publisherTest.PublishAsync(
			&client.PublisherMessage{
				Data: data,
			},
			doneCh,
		)
		log.Infof("client: publishing data: %s with id %s", data, id)
		s.NoError(er)
	}

	wg.Wait()
	publisherTest.Close()

	// ==READ==

	// Create the consumer group
	cgReq := cherami.NewCreateConsumerGroupRequest()
	cgReq.ConsumerGroupName = common.StringPtr(cgPath)
	cgReq.DestinationPath = common.StringPtr(destPath)
	cgReq.LockTimeoutInSeconds = common.Int32Ptr(30) // this is the message redilvery timeout
	cgReq.MaxDeliveryCount = common.Int32Ptr(1)
	cgReq.OwnerEmail = common.StringPtr("consumer_integration_test@uber.com")

	cgDesc, err := cheramiClient.CreateConsumerGroup(cgReq)
	s.NoError(err)
	s.NotNil(cgDesc)
	s.Equal(cgReq.GetDestinationPath(), cgDesc.GetDestinationPath(), "Wrong destination path")
	s.Equal(cgReq.GetConsumerGroupName(), cgDesc.GetConsumerGroupName(), "Wrong consumer group name")
	s.Equal(cgReq.GetLockTimeoutInSeconds(), cgDesc.GetLockTimeoutInSeconds(), "Wrong LockTimeoutInSeconds")
	s.Equal(cgReq.GetMaxDeliveryCount(), cgDesc.GetMaxDeliveryCount(), "Wrong MaxDeliveryCount")
	s.Equal(cherami.ConsumerGroupStatus_ENABLED, cgDesc.GetStatus(), "Wrong Status")
	s.Equal(cgReq.GetOwnerEmail(), cgDesc.GetOwnerEmail(), "Wrong Owner Email")

	cConsumerReq := &client.CreateConsumerRequest{
		Path:              destPath,
		ConsumerGroupName: cgPath,
		ConsumerName:      "TestWriteEndToEndMultipleStoreConsumerName",
		PrefetchCount:     1,
		Options:           &client.ClientOptions{Timeout: time.Second * 30}, // this is the thrift context timeout
	}

	consumerTest := cheramiClient.CreateConsumer(cConsumerReq)
	s.NotNil(consumerTest)

	// Open the consumer channel
	delivery := make(chan client.Delivery, 1)
	delivery, err = consumerTest.Open(delivery)
	s.NoError(err)

	msgCount := 0
	// Read the messages in a loop. We will exit the loop via a timeout
ReadLoop:
	for msgCount = 0; msgCount < testMsgCount/2; msgCount++ {
		timeout := time.NewTimer(time.Second * 45)
		log.Infof("waiting to get a message on del chan")
		select {
		case msg := <-delivery:
			log.Infof("Read message: #%v (msg ID:%v)", msgCount+1, msg.GetMessage().Payload.GetID())
			msg.Ack()
		case <-timeout.C:
			log.Errorf("consumer delivery channel timed out after %v messages", msgCount)
			s.Equal(msgCount, testMsgCount) // FAIL the test
			break ReadLoop
		}
	}

	outputHost := s.testBase.GetOutput()
	s.NotNil(outputHost, "no outputhosts found")

	connStore := outputHost.UtilGetPickedStore(cgPath, destPath)
	if sHost, ok := s.testBase.StoreHosts[connStore]; ok {
		log.Infof("shutting down store.. %v", connStore)
		sHost.Shutdown()
		// remove this from the map
		delete(s.testBase.StoreHosts, connStore)
	}

	log.Infof("Start reading again (from another replica) ")
ReadLoop2:
	for ; msgCount < testMsgCount; msgCount++ {
		timeout := time.NewTimer(time.Second * 45)
		log.Infof("waiting to get a message on del chan")
		select {
		case msg := <-delivery:
			log.Infof("Read message: #%v (msg ID:%v)", msgCount+1, msg.GetMessage().Payload.GetID())
			msg.Ack()
		case <-timeout.C:
			log.Errorf("consumer delivery channel timed out after %v messages", msgCount)
			s.Equal(msgCount, testMsgCount) // FAIL the test
			break ReadLoop2
		}
	}

	consumerTest.Close()
}

// TestTimerQueue tests publish and consume on a timer-destination.
// The test first creates a destination and a consumer-group for the destination. It
// then starts the consumer and a publisher. The consumer reads half the messages
// that were published before waiting for the publisher to finish publishing all of the
// messages -- the consumer then reads the rest of the messages, from the "backlog".
func (s *NetIntegrationSuiteParallelB) _TestTimerQueue() {

	destPath, cg1Path, cg2Path := "/test.dest/TestTimerQueue", "/test.cg/TestTimerQueue", "/test.cg.backlog/TestTimerQueue"

	minMsgDelay, maxMsgDelay := 3, 5 // delay to use on messages

	// since the store uses the bottom 26-bits for seq-num, a message could
	// technically be delivered (1 << 26) nanoseconds too soon!
	var minExpectedDrift = -1 * ((1 << 26) * time.Nanosecond)
	var maxExpectedDrift = time.Second // fail if the message is seen too late!

	testMsgCount := 1000

	log := common.GetDefaultLogger()

	// Create the client
	ipaddr, port, _ := net.SplitHostPort(s.GetFrontend().GetTChannel().PeerInfo().HostPort)
	portNum, _ := strconv.Atoi(port)
	cheramiClient := createCheramiClient("cherami-test-timer", ipaddr, portNum, nil)

	// Create the destination to publish message
	crReq := cherami.NewCreateDestinationRequest()
	crReq.Path = common.StringPtr(destPath)
	crReq.Type = cherami.DestinationTypePtr(cherami.DestinationType_TIMER)
	crReq.ConsumedMessagesRetention = common.Int32Ptr(60)
	crReq.UnconsumedMessagesRetention = common.Int32Ptr(120)
	crReq.OwnerEmail = common.StringPtr("cherami-test+TestTimerQueue@uber.com")

	desDesc, _ := cheramiClient.CreateDestination(crReq)
	s.NotNil(desDesc)

	// we should see the destination now in cassandra
	rReq := cherami.NewReadDestinationRequest()
	rReq.Path = common.StringPtr(destPath)
	readDesc, _ := cheramiClient.ReadDestination(rReq)
	s.NotNil(readDesc)

	// Create the publisher
	cPublisherReq := &client.CreatePublisherRequest{
		Path: destPath,
	}

	publisherTest := cheramiClient.CreatePublisher(cPublisherReq)
	s.NotNil(publisherTest)

	// Create the (first) consumer group
	cgReq := cherami.NewCreateConsumerGroupRequest()
	cgReq.ConsumerGroupName = common.StringPtr(cg1Path)
	cgReq.DestinationPath = common.StringPtr(destPath)
	cgReq.LockTimeoutInSeconds = common.Int32Ptr(30) // this is the message redilvery timeout
	cgReq.MaxDeliveryCount = common.Int32Ptr(1)
	cgReq.OwnerEmail = common.StringPtr("cherami-test+TestTimerQueue@uber.com")

	_, err := cheramiClient.CreateConsumerGroup(cgReq)
	s.NoError(err)

	cConsumerReq := &client.CreateConsumerRequest{
		Path:              destPath,
		ConsumerGroupName: cg1Path,
		ConsumerName:      "TestTimerQueue",
		PrefetchCount:     1,
		Options:           &client.ClientOptions{Timeout: time.Second * 30}, // this is the thrift context timeout
	}

	consumerTest := cheramiClient.CreateConsumer(cConsumerReq)
	s.NotNil(consumerTest)

	// -- start consumer that is keeping up; this would read only half the messages
	delivery := make(chan client.Delivery, 1)
	delivery, err = consumerTest.Open(delivery)
	s.NoError(err)

	var wgConsumer sync.WaitGroup
	recvCount := 0

	var maxDrift time.Duration

	wgConsumer.Add(1)
	go func() {
		defer wgConsumer.Done()

	ReadLoop:
		for recvCount = 0; recvCount < testMsgCount; recvCount++ {

			timeout := time.NewTimer(time.Second * 45)

			select {
			case msg := <-delivery:
				var eta time.Time
				eta, err = time.Parse(time.RFC3339Nano, string(msg.GetMessage().Payload.GetData()))
				s.NoError(err)

				now := time.Now()
				drift := now.Sub(eta)

				log.Infof("consumer: recv msg id: %v [addr=%x drift=%v]",
					msg.GetMessage().Payload.GetID(), msg.GetMessage().GetAddress(), drift)

				// verify we did not get the message too soon .. or too late!

				if drift > maxDrift {
					maxDrift = drift
				}

				if drift < minExpectedDrift || drift >= maxExpectedDrift {
					log.Errorf("msg received too late or too soon! (eta=%v now=%v drift=%v)",
						eta.Format(time.RFC3339), now.Format(time.RFC3339), drift)
				}

				s.True(drift >= minExpectedDrift,
					fmt.Sprintf("msg received too soon! (eta=%v now=%v drift=%v)", eta.Format(time.RFC3339), now.Format(time.RFC3339), drift))

				s.True(drift < maxExpectedDrift,
					fmt.Sprintf("msg received too late! (eta=%v now=%v drift=%v)", eta.Format(time.RFC3339), now.Format(time.RFC3339), drift))

				msg.Ack()

			case <-timeout.C:
				log.Errorf("consumer: timed-out (count=%v)", recvCount)
				s.Equal(recvCount, testMsgCount) // FAIL the test
				break ReadLoop
			}
		}
	}()

	// -- start publisher and publish all messages
	err = publisherTest.Open()
	s.NoError(err)

	doneCh := make(chan *client.PublisherReceipt, testMsgCount)
	var wgPublisher sync.WaitGroup
	wgPublisher.Add(1)
	go func() {
		defer wgPublisher.Done()

		for i := 0; i < testMsgCount; i++ {
			receipt := <-doneCh
			log.Infof("publisher: recv ack id: %s [receipt=%v]", receipt.ID, receipt.Receipt)
			s.NoError(receipt.Error)
		}
	}()

	// NB: we wait 10 seconds here so that it gives a chance for the client to
	// do a reconfigure on the "slow path"; this ensures that all the cg-extents
	// have been loaded. this is necessary because the test measures and checks
	// for the max delay, and it would fail if all the cg-extents are not ready.
	time.Sleep(10 * time.Second)

	for i := 0; i < testMsgCount; i++ {

		delay := time.Duration(minMsgDelay+rand.Intn(maxMsgDelay-minMsgDelay+1)) * time.Second
		eta := time.Now().Add(delay)

		id, er := publisherTest.PublishAsync(
			&client.PublisherMessage{
				Data:  []byte(eta.Format(time.RFC3339Nano)), // put ETA in message payload
				Delay: delay,
			},
			doneCh,
		)

		log.Infof("publisher: sent msg id: %s (delay=%v eta=%v)", id, delay, eta)
		s.NoError(er)

		time.Sleep(25 * time.Millisecond) // simulate a slow publish
	}

	// -- wait for the publisher to be done and the consumer to be done (reading half the messages)
	wgPublisher.Wait()
	publisherTest.Close()
	wgConsumer.Wait()

	consumerTest.Close()

	log.Infof("max drift=%v", maxDrift)

	// Create the (second) consumer group -- this would read from the backlog
	cgReq = cherami.NewCreateConsumerGroupRequest()
	cgReq.ConsumerGroupName = common.StringPtr(cg2Path)
	cgReq.DestinationPath = common.StringPtr(destPath)
	cgReq.LockTimeoutInSeconds = common.Int32Ptr(30) // this is the message redilvery timeout
	cgReq.MaxDeliveryCount = common.Int32Ptr(1)
	cgReq.OwnerEmail = common.StringPtr("cherami-test+TestTimerQueue@uber.com")

	_, err = cheramiClient.CreateConsumerGroup(cgReq)
	s.NoError(err, fmt.Sprintf("CreateConsumerGroup failed: %v", err))

	cConsumerReq = &client.CreateConsumerRequest{
		Path:              destPath,
		ConsumerGroupName: cg2Path,
		ConsumerName:      "TestTimerQueue-Backlog",
		PrefetchCount:     1,
		Options:           &client.ClientOptions{Timeout: time.Second * 30}, // this is the thrift context timeout
	}

	consumerTest = cheramiClient.CreateConsumer(cConsumerReq)
	s.NotNil(consumerTest)

	// start consumer
	delivery, err = consumerTest.Open(delivery)
	s.NoError(err)

	log.Infof("consumer: reading from backlog")
ReadLoop2:
	for recvCount = 0; recvCount < testMsgCount; recvCount++ {

		timeout := time.NewTimer(time.Second * 45)

		select {
		case msg := <-delivery:
			var eta time.Time
			eta, err = time.Parse(time.RFC3339Nano, string(msg.GetMessage().Payload.GetData()))
			s.NoError(err)

			now := time.Now()
			drift := now.Sub(eta)

			log.Infof("consumer: recv msg id: %v [addr=%x drift=%v]",
				msg.GetMessage().Payload.GetID(), msg.GetMessage().GetAddress(), drift)

			// verify we did not get the message too soon. since we are currenlty reading
			// from the "backlog", we cannot put a threshold on the max drift.
			s.True(drift >= minExpectedDrift,
				fmt.Sprintf("msg received too soon! (eta=%v now=%v drift=%v", eta.Format(time.RFC3339), now.Format(time.RFC3339), drift))

			msg.Ack()

		case <-timeout.C:
			log.Errorf("consumer: timed-out (count=%v)", recvCount)
			s.Equal(recvCount, testMsgCount) // FAIL the test
			break ReadLoop2
		}
	}

	consumerTest.Close()
}

func (s *NetIntegrationSuiteParallelA) TestDLQWithCassandra() {
	const (
		destPath                = `/test.runner.SmartRetry/TestDLQWithCassandra` // This path ensures that throttling is limited for this test
		cgPath                  = `/test.runner.SmartRetry/TestDLQWithCassandraCG`
		cgMaxDeliveryCount      = 2
		cgLockTimeout           = 1
		cgExpectedDeliveryCount = cgMaxDeliveryCount + 1
		cgVerifyLoopTimeout     = time.Minute * 2
		cgVerifyLoopTicker      = (cgLockTimeout * time.Second) / 2
		cnsmrPrefetch           = 10
		publisherPubInterval    = 150

		DLQMergeMessageTargetCount = 10
		DLQPurgeMessageTargetCount = 10
		DLQMessageStart            = 5
		DLQMessageSpacing          = 2

		// DLQ Delivery map special values
		/* >0 = regular delivery count */
		merged = -1
		purged = -2
	)

	const (
		// Operation/Phase IDS
		noOp = iota
		purgeOp
		mergeOp
		done
		PhaseCount
	)

	dlqDeliveryMap := make(map[int]int) // Key is the message ID from GetID(), ok = scheduled to be not-acked; > 0 = count of deliveries, < 0 = merged or purged
	dlqAckIDMap := make(map[int]string) // Key is the message ID from GetID(), value is the ackID
	var dlqMutex sync.Mutex
	dlqProductionTargets := []int{DLQMergeMessageTargetCount, DLQPurgeMessageTargetCount, 0, 0}
	phase := noOp

	log := common.GetDefaultLogger()
	// ll - local log
	ll := func() bark.Logger {
		return (common.GetDefaultLogger()).WithFields(bark.Fields{`phase`: phase})
	}

	// lll - local log with locking
	lll := func() bark.Logger {
		dlqMutex.Lock()
		defer dlqMutex.Unlock()
		return ll()
	}

	// Create the client
	ipaddr, port, _ := net.SplitHostPort(s.GetFrontend().GetTChannel().PeerInfo().HostPort)
	portNum, _ := strconv.Atoi(port)
	cheramiClient := createCheramiClient("cherami-test-dlq", ipaddr, portNum, nil)

	// Create the destination to publish message
	crReq := cherami.NewCreateDestinationRequest()
	crReq.Path = common.StringPtr(destPath)
	crReq.Type = cherami.DestinationTypePtr(cherami.DestinationType_PLAIN)
	crReq.ConsumedMessagesRetention = common.Int32Ptr(60)
	crReq.UnconsumedMessagesRetention = common.Int32Ptr(120)
	crReq.OwnerEmail = common.StringPtr("lhcIntegration@uber.com")

	desDesc, _ := cheramiClient.CreateDestination(crReq)
	s.NotNil(desDesc)

	// we should see the destination now in cassandra
	rReq := cherami.NewReadDestinationRequest()
	rReq.Path = common.StringPtr(destPath)
	readDesc, _ := cheramiClient.ReadDestination(rReq)
	s.NotNil(readDesc)

	// ==WRITE==

	// Create the publisher
	cPublisherReq := &client.CreatePublisherRequest{
		Path: destPath,
	}

	publisherTest := cheramiClient.CreatePublisher(cPublisherReq)
	s.NotNil(publisherTest)

	err := publisherTest.Open()
	log.Errorf("error is: %v", err)
	s.NoError(err)

	// Publish messages continuously in a goroutine;
	// This ensures a steady supply of 'good' messages so that smart retry will not affect us
	closeCh := make(chan struct{})
	publisherCloseCh := make(chan struct{})
	defer close(closeCh)

	go func() {
		i := 0
		defer publisherTest.Close()
		defer log.WithField(`messageCount`, i).Info("DONE PUBLISHING MESSAGES")
		ticker := time.NewTicker(publisherPubInterval)
		for {
			select {
			case <-ticker.C:
				data := []byte(fmt.Sprintf("msg_%d", i+1))
				// log.Infof("Published: %v", string(data))
				receipt := publisherTest.Publish(&client.PublisherMessage{Data: data})
				s.NoError(receipt.Error)
				i++
			case <-closeCh:
				return
			case <-publisherCloseCh:
				return
			}
		}
	}()

	// ==READ==

	// Create the consumer group
	cgReq := cherami.NewCreateConsumerGroupRequest()
	cgReq.ConsumerGroupName = common.StringPtr(cgPath)
	cgReq.DestinationPath = common.StringPtr(destPath)
	cgReq.LockTimeoutInSeconds = common.Int32Ptr(1) // this is the message redelivery timeout
	cgReq.MaxDeliveryCount = common.Int32Ptr(1)
	cgReq.OwnerEmail = common.StringPtr("consumer_integration_test@uber.com")

	cgDesc, err := cheramiClient.CreateConsumerGroup(cgReq)
	s.NoError(err)
	s.NotNil(cgDesc)
	s.Equal(cgReq.GetDestinationPath(), cgDesc.GetDestinationPath(), "Wrong destination path")
	s.Equal(cgReq.GetConsumerGroupName(), cgDesc.GetConsumerGroupName(), "Wrong consumer group name")
	s.Equal(cgReq.GetLockTimeoutInSeconds(), cgDesc.GetLockTimeoutInSeconds(), "Wrong LockTimeoutInSeconds")
	s.Equal(cgReq.GetMaxDeliveryCount(), cgDesc.GetMaxDeliveryCount(), "Wrong MaxDeliveryCount")
	s.Equal(cherami.ConsumerGroupStatus_ENABLED, cgDesc.GetStatus(), "Wrong Status")
	s.Equal(cgReq.GetOwnerEmail(), cgDesc.GetOwnerEmail(), "Wrong Owner Email")

	// Update the consumer group (verifies that update doesn't destroy DLQ settings)
	cgUpdateReq := cherami.NewUpdateConsumerGroupRequest()
	cgUpdateReq.ConsumerGroupName = common.StringPtr(cgDesc.GetConsumerGroupName())
	cgUpdateReq.DestinationPath = common.StringPtr(cgDesc.GetDestinationPath())
	cgUpdateReq.LockTimeoutInSeconds = common.Int32Ptr(cgLockTimeout)  // this is the real message redelivery timeout
	cgUpdateReq.MaxDeliveryCount = common.Int32Ptr(cgMaxDeliveryCount) // this is the real message redelivery count
	cgUpdateReq.Status = cherami.ConsumerGroupStatusPtr(cgDesc.GetStatus())
	cgUpdateReq.SkipOlderMessagesInSeconds = common.Int32Ptr(cgDesc.GetSkipOlderMessagesInSeconds())
	cgUpdateReq.OwnerEmail = common.StringPtr("consumer_integration_test_update@uber.com")

	cgDesc2, err := cheramiClient.UpdateConsumerGroup(cgUpdateReq)
	s.NoError(err)
	s.NotNil(cgDesc2)

	s.Equal(cgUpdateReq.GetDestinationPath(), cgDesc2.GetDestinationPath(), "Wrong destination path")
	s.Equal(cgUpdateReq.GetConsumerGroupName(), cgDesc2.GetConsumerGroupName(), "Wrong consumer group name")
	s.Equal(cgUpdateReq.GetLockTimeoutInSeconds(), cgDesc2.GetLockTimeoutInSeconds(), "Wrong LockTimeoutInSeconds")
	s.Equal(cgUpdateReq.GetSkipOlderMessagesInSeconds(), cgDesc2.GetSkipOlderMessagesInSeconds(), "Wrong SkipOlderMessagesInSeconds")
	s.Equal(cgUpdateReq.GetMaxDeliveryCount(), cgDesc2.GetMaxDeliveryCount(), "Wrong MaxDeliveryCount")
	s.Equal(cherami.ConsumerGroupStatus_ENABLED, cgDesc2.GetStatus(), "Wrong Status")
	s.Equal(cgUpdateReq.GetOwnerEmail(), cgDesc2.GetOwnerEmail(), "Wrong Owner Email")

	// Verify that the DLQ Destination can be read
	dReq := shared.NewReadDestinationRequest()
	dReq.DestinationUUID = common.StringPtr(cgDesc2.GetDeadLetterQueueDestinationUUID())
	dlqDestDesc, err := s.mClient.ReadDestination(nil, dReq)
	s.Nil(err)
	s.NotNil(dlqDestDesc)

	cConsumerReq := &client.CreateConsumerRequest{
		Path:              destPath,
		ConsumerGroupName: cgPath,
		ConsumerName:      "TestDLQWithCassandraConsumerName",
		PrefetchCount:     cnsmrPrefetch,
	}

	consumerTest := cheramiClient.CreateConsumer(cConsumerReq)
	s.NotNil(consumerTest)

	// Open the consumer channel
	delivery := make(chan client.Delivery, 1)
	delivery, err = consumerTest.Open(delivery)
	s.NoError(err)

	// Check if we have received the not-acked messages the right number of times
	checkDeliveryMap := func() bool {
		ret := true
		for id, deliveryCount := range dlqDeliveryMap {
			// Pending T459454 //s.Assert().False(deliveryCount > cgExpectedDeliveryCount, "Msg %v was overdelivered (%v > %v), AckID: %v", id, deliveryCount, cgExpectedDeliveryCount, dlqAckIDMap[id])
			s.False(deliveryCount > 2*cgExpectedDeliveryCount, "Msg %v was greatly overdelivered (%v > %v), AckID: %v", id, deliveryCount, cgExpectedDeliveryCount, dlqAckIDMap[id])
			if deliveryCount >= 0 && deliveryCount < cgExpectedDeliveryCount {
				ret = false
			}
		}
		return ret
	}

	dlqConsumerTest := func(expected map[int]struct{}) {
		// Create DLQ consumer group
		cgReq.ConsumerGroupName = common.StringPtr(cgReq.GetConsumerGroupName() + `_DLQ`)
		cgReq.DestinationPath = common.StringPtr(cgDesc.GetDeadLetterQueueDestinationUUID())
		cgReq.StartFrom = common.Int64Ptr(1)
		cgDescDLQ, errdlq := cheramiClient.CreateConsumerGroup(cgReq)
		s.NoError(errdlq)
		s.NotNil(cgDescDLQ)

		cConsumerReq.Path = cgReq.GetDestinationPath()
		cConsumerReq.ConsumerGroupName = cgReq.GetConsumerGroupName()
		cConsumerReq.ConsumerName = "TestDLQWithCassandraDLQConsumerName"

		DLQConsumerTest := cheramiClient.CreateConsumer(cConsumerReq)
		s.NotNil(DLQConsumerTest)
		defer DLQConsumerTest.Close()

		// Open the consumer channel
		dlqDelivery := make(chan client.Delivery, 1)
		dlqDelivery, errdlq = DLQConsumerTest.Open(dlqDelivery)
		s.NoError(errdlq)

		for len(expected) > 0 {
			select {
			case msg := <-dlqDelivery:
				s.NotNil(msg)
				msg.Ack()
				msgID, _ := strconv.Atoi(string(msg.GetMessage().GetPayload().GetData()[4:]))
				delete(expected, msgID)
			case <-time.After(time.Minute):
				s.Fail(`DLQ Consumer Group timed out before receiving all messages`)
			}
		}

		// Verify that we can delete a DLQ consumer group
		cgDeleteReq := cherami.NewDeleteConsumerGroupRequest()
		cgDeleteReq.ConsumerGroupName = cgReq.ConsumerGroupName
		cgDeleteReq.DestinationPath = cgReq.DestinationPath
		errdlq = cheramiClient.DeleteConsumerGroup(cgDeleteReq)
		s.NoError(errdlq)
	}

	phaseCh := make(chan int, PhaseCount)

	go func() {
		// Read the messages in a loop.
		dlqProductionCounts := make([]int, PhaseCount)
		newPhase := phase
		for msgCount := 0; ; {
			select {
			case msg := <-delivery:
				dlqMutex.Lock()
				msgCount++
				msgID, _ := strconv.Atoi(string(msg.GetMessage().GetPayload().GetData()[4:]))

				v, ok := dlqDeliveryMap[msgID]

				if !ok &&
					msgID > DLQMessageStart &&
					msgID%DLQMessageSpacing == 0 &&
					dlqProductionCounts[phase] < dlqProductionTargets[phase] {
					dlqDeliveryMap[msgID] = 0
					dlqProductionCounts[phase]++
					dlqAckIDMap[msgID] = msg.GetDeliveryToken()
					v, ok = dlqDeliveryMap[msgID]
				}

				if ok {
					switch {
					case v >= 0:
						dlqDeliveryMap[msgID]++
					case v == purged:
						// Pending T459454 -- If a message wasn't actually delivered to DLQ, mark it as just DLQ delivered again
						if msg.GetDeliveryToken() == dlqAckIDMap[msgID] {
							ll().Infof(`Defect in purge, msg %d, ackID %v`, msgID, msg.GetDeliveryToken())
							dlqDeliveryMap[msgID] = cgExpectedDeliveryCount
						} else { // If the delivery token is new, that means that this message came from the DLQ
							ll().Errorf(`PURGE FAIL: msg %d, ackID orig/dlq %v/%v`, msgID, dlqAckIDMap[msgID], msg.GetDeliveryToken())
							s.Assert().NotEqual(v, purged, `Purged message was unexpectedly delivered, %v\%v\%v`, msgID, dlqAckIDMap[msgID], msg.GetDeliveryToken())
							msg.Ack()
						}
					case v == merged:
						// Pending T459454 -- If a message wasn't actually delivered to DLQ, just ack it and remove it from the dlqDeliveryMap
						if msg.GetDeliveryToken() == dlqAckIDMap[msgID] {
							ll().Infof(`Defect in merge, msg %d, ackID %v`, msgID, msg.GetDeliveryToken())
						}

						// If the delivery token is new, that means that this message was merged from the DLQ
						delete(dlqDeliveryMap, msgID)
						msg.Ack()
					}
				} else { // Normal messages just ack
					msg.Ack()
				}

				if phase == newPhase && phase != done && dlqProductionCounts[phase] >= dlqProductionTargets[phase] && checkDeliveryMap() {
					ll().Infof(`dlqProductionCount=%v`, dlqProductionCounts[phase])
					ll().Infof(`dlqProductionTarget=%v`, dlqProductionTargets[phase])
					newPhase = phase + 1
					phaseCh <- newPhase // Signal the operations loop to move to the next phase
					for id, v := range dlqDeliveryMap {
						ll().WithField(common.TagAckID, dlqAckIDMap[msgID]).Infof("DLQ Message %v status %v", id, v)
					}
				}

				dlqMutex.Unlock()
			case <-closeCh:
				log.Info(`READLOOP: closed normally`)
				return
			}
		}

	}()

	msgsExpectedInDLQ := func() map[int]struct{} {
		dlqMutex.Lock()
		defer dlqMutex.Unlock()
		result := make(map[int]struct{})
		for id, v := range dlqDeliveryMap {
			if v >= cgExpectedDeliveryCount {
				result[id] = struct{}{}
			}
		}
		return result
	}

operationsLoop:
	for {

		fe := s.GetFrontend()
		s.NotNil(fe)
		mergeReq := cherami.NewMergeDLQForConsumerGroupRequest()
		mergeReq.DestinationPath = common.StringPtr(destPath)
		mergeReq.ConsumerGroupName = common.StringPtr(cgPath)
		purgeReq := cherami.NewPurgeDLQForConsumerGroupRequest()
		purgeReq.DestinationPath = common.StringPtr(destPath)
		purgeReq.ConsumerGroupName = common.StringPtr(cgPath)

		p := <-phaseCh
		switch p {
		case purgeOp:

			dlqConsumerTest(msgsExpectedInDLQ())

			// Purge DLQ
			err = fe.PurgeDLQForConsumerGroup(nil, purgeReq)

			// Verify that repeating the request succeeds
			err = fe.PurgeDLQForConsumerGroup(nil, purgeReq)
			s.NoError(err)

			// Verify that immediately issuing a merge request fails
			// Note that this test could fail if the controller has somehow finished processing the above merge already (race condition)

			err = fe.MergeDLQForConsumerGroup(nil, mergeReq)
			s.Error(err)

			dlqMutex.Lock()
			ll().Info(`Performed purge`)

			// Mark all messages that should be in DLQ as purged
			for id, v := range dlqDeliveryMap {
				if v >= cgExpectedDeliveryCount {
					dlqDeliveryMap[id] = purged
				}
			}

			dlqMutex.Unlock()

			// Wait for operation to complete
			lll().Info(`Waiting for purge operation to complete...`)
			waitTime := time.Now()
			cond := func() bool {
				dlqDestDesc, err = s.mClient.ReadDestination(nil, dReq)
				s.Nil(err)
				s.NotNil(dlqDestDesc)
				if dlqDestDesc.DLQPurgeBefore == nil {
					panic(`foo`)
				}
				return dlqDestDesc.GetDLQPurgeBefore() == 0
			}

			succ := common.SpinWaitOnCondition(cond, time.Minute)
			s.True(succ, "dlq purge operation timed out")

			dlqMutex.Lock()
			ll().Infof(`Performed purge, waited %v for purge to clear`, time.Since(waitTime))
			dlqMutex.Unlock()

		case mergeOp:
			dlqConsumerTest(msgsExpectedInDLQ())
			// Merge DLQ
			err = fe.MergeDLQForConsumerGroup(nil, mergeReq)
			s.NoError(err)

			// Verify that repeating the merge request succeeds
			err = fe.MergeDLQForConsumerGroup(nil, mergeReq)
			s.NoError(err)

			// Verify that immediately issuing a purge request fails
			// Note that this test could fail if the controller has somehow finished processing the above merge already (race condition)

			err = fe.PurgeDLQForConsumerGroup(nil, purgeReq)
			s.Error(err)

			dlqMutex.Lock()
			ll().Infof(`Performed merge`)

			// Mark all messages that should be in DLQ as merged
			for id, v := range dlqDeliveryMap {
				if v >= cgExpectedDeliveryCount {
					dlqDeliveryMap[id] = merged
				}
			}

			dlqMutex.Unlock()

			// close the publisher, we no longer need it
			publisherCloseCh <- struct{}{}

		case done:

			verifyTimeout := time.NewTimer(cgVerifyLoopTimeout)
			verifyTicker := time.NewTicker(cgVerifyLoopTicker)
			unmergedMessages := DLQMergeMessageTargetCount * 1000
			for {

				select {
				case <-verifyTicker.C:
					dlqMutex.Lock()
					um := 0
					for _, v := range dlqDeliveryMap {
						if v == merged {
							um++
						}
					}

					// Keep waiting as long as progress is being made
					if um < unmergedMessages {
						verifyTimeout.Reset(cgVerifyLoopTimeout)
						unmergedMessages = um
					}

					if unmergedMessages == 0 {
						ll().Info(`All messages merged`)
						dlqMutex.Unlock()
						break operationsLoop
					} else {
						ll().Infof(`Waiting for %v messages to merge...`, unmergedMessages)
					}
					dlqMutex.Unlock()
				case <-verifyTimeout.C:
					s.Assert().Fail(`Verification loop timed out`)
					break operationsLoop
				}

			}
		}

		if p < done {
			dlqMutex.Lock()
			phase = p
			ll().Infof(`Changed phase`)
			dlqMutex.Unlock()
		}
	}

	// Output any unmerged messages for diagnostics
	for id, v := range dlqDeliveryMap {
		log.WithField(common.TagAckID, dlqAckIDMap[id]).Errorf("DLQ Message %v wasn't merged [%v]", id, v)
	}

}

func (s *NetIntegrationSuiteParallelD) TestSmartRetryDisableDuringDLQMerge() {
	const (
		destPath                   = `/test.runner.SmartRetry/SRDDDM` // This path ensures that throttling is limited for this test
		cgPath                     = `/test.runner.SmartRetry/SRDDDMCG`
		metricsName                = `_test.runner.SmartRetry_SRDDDM`
		cgMaxDeliveryCount         = 1
		cgLockTimeout              = 1
		cnsmrPrefetch              = 10
		publisherPubInterval       = time.Second / 5
		publisherPubSlowInterval   = publisherPubInterval * 10 // This is 10x slower
		DLQPublishClearTime        = cgLockTimeout * time.Second * 2
		DLQMergeMessageTargetCount = 2
		DLQMessageStart            = 10
		DLQMessageSpacing          = 6
		mergeAssumedCompleteTime   = cgLockTimeout * (cgMaxDeliveryCount + 1) * 2 * time.Second * 2 // +1 for initial delivery, *2 for dlqInhibit, *2 for fudge
	)

	const (
		// Operation/Phase IDS
		produceDLQ = iota
		smartRetryProvoke1
		mergeOp
		smartRetryProvoke3
		smartRetryProvoke4
		done
		PhaseCount
	)

	const (
		stateStalled = iota
		stateIdle
		stateProgressing
	)

	var dlqMutex sync.RWMutex
	phase := produceDLQ
	var currentHealth = stateIdle
	var dlqDeliveryCount int
	var dlqDeliveryTime time.Time
	phaseOnce := make([]sync.Once, PhaseCount)

	// ll - local log
	ll := func(fmtS string, rest ...interface{}) {
		common.GetDefaultLogger().WithFields(bark.Fields{`phase`: phase}).Infof(fmtS, rest...)
	}

	// lll - local log with lock (for race on access to phase)
	lll := func(fmtS string, rest ...interface{}) {
		dlqMutex.Lock()
		ll(fmtS, rest...)
		dlqMutex.Unlock()
	}

	// == Metrics ===

	getCurrentHealth := func() int {
		dlqMutex.RLock()
		r := currentHealth
		dlqMutex.RUnlock()
		return r
	}

	getDLQDeliveryCount := func() int {
		dlqMutex.RLock()
		r := dlqDeliveryCount
		dlqMutex.RUnlock()
		return r
	}

	getDLQDeliveryTime := func() time.Time {
		dlqMutex.RLock()
		r := dlqDeliveryTime
		dlqMutex.RUnlock()
		return r
	}

	defer metrics.RegisterHandler(`outputhost.healthstate.cg`, `destination`, metricsName, nil)
	metrics.RegisterHandler(`outputhost.healthstate.cg`, `destination`, metricsName,
		func(metricName string, baseTags, tags map[string]string, value int64) {
			dlqMutex.Lock()
			last := currentHealth
			currentHealth = int(value)
			if last != currentHealth {
				ll("Metric %s: %d", metricName, value)
			}
			dlqMutex.Unlock()
		})

	defer metrics.RegisterHandler(`outputhost.message.sent-dlq.cg`, `destination`, metricsName, nil)
	metrics.RegisterHandler(`outputhost.message.sent-dlq.cg`, `destination`, metricsName,
		func(metricName string, baseTags, tags map[string]string, value int64) {
			dlqMutex.Lock()
			dlqDeliveryCount += int(value)
			ll("Metric %s: %d (+%d)", metricName, dlqDeliveryCount, value)
			if value > 0 {
				dlqDeliveryTime = time.Now()
			}
			dlqMutex.Unlock()
		})

	// == Merge ==

	merge := func() {
		fe := s.GetFrontend()
		s.NotNil(fe)
		mergeReq := cherami.NewMergeDLQForConsumerGroupRequest()
		mergeReq.DestinationPath = common.StringPtr(destPath)
		mergeReq.ConsumerGroupName = common.StringPtr(cgPath)

		time.Sleep(DLQPublishClearTime)
		// Merge DLQ
		err := fe.MergeDLQForConsumerGroup(nil, mergeReq)
		s.NoError(err)
	}

	// == Setup ==

	// Create the client
	ipaddr, port, _ := net.SplitHostPort(s.GetFrontend().GetTChannel().PeerInfo().HostPort)
	portNum, _ := strconv.Atoi(port)
	cheramiClient := createCheramiClient("cherami-test-smartretry-dlq", ipaddr, portNum, nil)

	// Create the destination to publish message
	crReq := cherami.NewCreateDestinationRequest()
	crReq.Path = common.StringPtr(destPath)
	crReq.Type = cherami.DestinationTypePtr(cherami.DestinationType_PLAIN)
	crReq.ConsumedMessagesRetention = common.Int32Ptr(60)
	crReq.UnconsumedMessagesRetention = common.Int32Ptr(120)
	crReq.OwnerEmail = common.StringPtr("lhcIntegration@uber.com")

	desDesc, _ := cheramiClient.CreateDestination(crReq)
	s.NotNil(desDesc)

	// we should see the destination now in cassandra
	rReq := cherami.NewReadDestinationRequest()
	rReq.Path = common.StringPtr(destPath)
	readDesc, _ := cheramiClient.ReadDestination(rReq)
	s.NotNil(readDesc)

	// ==WRITE==

	// Create the publisher
	cPublisherReq := &client.CreatePublisherRequest{
		Path: destPath,
	}

	publisherTest := cheramiClient.CreatePublisher(cPublisherReq)
	s.NotNil(publisherTest)

	err := publisherTest.Open()
	s.NoError(err)

	// Publish messages continuously in a goroutine to ensures a steady supply of 'good' messages so
	// that smart retry will not affect us.
	var curPubInterval = int64(publisherPubInterval)
	closeCh := make(chan struct{})
	defer close(closeCh)
	go func() {
		i := 0
		defer lll("DONE PUBLISHING %v MESSAGES", i)
		defer publisherTest.Close()
		myIntrvl := atomic.LoadInt64(&curPubInterval)
		ticker := time.NewTicker(time.Duration(myIntrvl))
		for {
			select {
			case <-ticker.C:
				data := []byte(fmt.Sprintf("msg_%d", i+1))
				receipt := publisherTest.Publish(&client.PublisherMessage{Data: data})
				s.NoError(receipt.Error)
				i++

				if atomic.LoadInt64(&curPubInterval) != myIntrvl { // Adjust publish speed as requested
					ticker.Stop()
					myIntrvl = atomic.LoadInt64(&curPubInterval)
					ticker = time.NewTicker(time.Duration(myIntrvl))
					lll("publisher changed interval to %v seconds", common.UnixNanoTime(myIntrvl).ToSeconds())
				}
			case <-closeCh:
				return
			}
		}
	}()

	// ==READ==

	// Create the consumer group
	cgReq := cherami.NewCreateConsumerGroupRequest()
	cgReq.ConsumerGroupName = common.StringPtr(cgPath)
	cgReq.DestinationPath = common.StringPtr(destPath)
	cgReq.LockTimeoutInSeconds = common.Int32Ptr(cgLockTimeout) // this is the message redelivery timeout
	cgReq.MaxDeliveryCount = common.Int32Ptr(cgMaxDeliveryCount)
	cgReq.OwnerEmail = common.StringPtr("consumer_integration_test@uber.com")

	cgDesc, err := cheramiClient.CreateConsumerGroup(cgReq)
	s.NoError(err)
	s.NotNil(cgDesc)

	cConsumerReq := &client.CreateConsumerRequest{
		Path:              destPath,
		ConsumerGroupName: cgPath,
		ConsumerName:      "consumerName",
		PrefetchCount:     cnsmrPrefetch,
		Options:           &client.ClientOptions{Timeout: time.Second * 30}, // this is the thrift context timeout
	}

	consumerTest := cheramiClient.CreateConsumer(cConsumerReq)
	s.NotNil(consumerTest)

	// Open the consumer channel
	delivery := make(chan client.Delivery, 1)
	delivery, err = consumerTest.Open(delivery)
	s.NoError(err)

	beforeMergeDLQDeliveryCount := -1

	// Read the messages in a loop.
readLoop:
	for msgCount := 0; ; {
		select {
		case msg := <-delivery:
			msgCount++
			msgID, _ := strconv.Atoi(string(msg.GetMessage().GetPayload().GetData()[4:]))
			var ack, poison, merged bool

			msgDecorator := `  `
			if msgID > DLQMessageStart && msgID%DLQMessageSpacing == 0 {
				msgDecorator = `* ` // DLQ Message
				poison = true
				if msgID < DLQMessageStart+beforeMergeDLQDeliveryCount*DLQMessageSpacing {
					merged = true
					msgDecorator = `*M` // DLQ Message, and was likely merged
				}
			}

			lll("msgId %3d %s dlqDvlry=%3d (merged %2d, last %-12s), health = %d",
				msgID,
				msgDecorator,
				getDLQDeliveryCount(),
				beforeMergeDLQDeliveryCount,
				common.UnixNanoTime(time.Since(getDLQDeliveryTime())).ToSecondsFmt(),
				getCurrentHealth())

			switch phase {
			case produceDLQ: // Normal consumption with some selected 'poison' message. This is dilute poison going to DLQ
				if !poison {
					ack = true
				}
				if getDLQDeliveryCount() >= DLQMergeMessageTargetCount { // Produced enough DLQ, move on
					phase++
				}
			case smartRetryProvoke1: // Provoke smart retry by NACKing everything
				if getCurrentHealth() == stateStalled {
					phase++
				}
			case mergeOp: // Now in smart retry, perform the merge, wait for it to come into effect; transition to healthy state by acking
				beforeMergeDLQDeliveryCount = getDLQDeliveryCount()
				phaseOnce[phase].Do(func() { go merge() }) // Perform the merge once, asychronously

				if merged {
					s.True(poison) // This is just an assertion/sanity check
					if getCurrentHealth() == stateProgressing {
						phase++
					}
				} else {
					// ACK all messages until we see something get merged; this halts DLQ production
					ack = true
				}
			case smartRetryProvoke3:
				phaseOnce[phase].Do(func() { lll("smartRetryProvoke3") })

				// We will transition from healthy to stalled by NACKing in this phase
				s.False(getCurrentHealth() == stateIdle)
				if getCurrentHealth() == stateStalled {
					phase++
				}
			case smartRetryProvoke4:
				phaseOnce[phase].Do(func() {
					lll("smartRetryProvoke4")
					atomic.StoreInt64(&curPubInterval, int64(publisherPubSlowInterval)) // Slow down the publisher so that we can finish faster
				})

				// Since we are merging, the indicated state is stalled, but smart retry is disabled until the merge completes
				s.Equal(getCurrentHealth(), stateStalled, `While NACKING, indicated state should be stalled`)

				if getDLQDeliveryCount() > beforeMergeDLQDeliveryCount*2 && // Verify that we've published enough to DLQ since the merge
					time.Since(getDLQDeliveryTime()) > mergeAssumedCompleteTime { // Verify that we are done DLQ publishing (i.e. transitioned to normal smart retry behavior)
					phase++
				}
			case done:
				phaseOnce[phase].Do(func() { lll("done") })
				ack = true
				if getCurrentHealth() == stateProgressing { // Verify that we can get back to fully normal health
					break readLoop
				}
			}

			if ack {
				msg.Ack()
			} else {
				msg.Nack()
			}
		}
	}
}

func (s *NetIntegrationSuiteParallelA) _TestSmartRetry() {
	destPath := "/test.runner.SmartRetry/TestSmartRetry"
	cgPath := "/test.runner.SmartRetry/TestSmartRetryCG"
	testMsgCount := 1000
	var ackedMsgID int

	log := common.GetDefaultLogger()
	// Create the client
	ipaddr, port, _ := net.SplitHostPort(s.GetFrontend().GetTChannel().PeerInfo().HostPort)
	portNum, _ := strconv.Atoi(port)
	cheramiClient := createCheramiClient("cherami-test-smartretry", ipaddr, portNum, nil)

	// Create the destination to publish message
	crReq := cherami.NewCreateDestinationRequest()
	crReq.Path = common.StringPtr(destPath)
	crReq.Type = cherami.DestinationTypePtr(cherami.DestinationType_PLAIN)
	crReq.ConsumedMessagesRetention = common.Int32Ptr(60)
	crReq.UnconsumedMessagesRetention = common.Int32Ptr(120)
	crReq.OwnerEmail = common.StringPtr("lhcIntegration@uber.com")

	desDesc, _ := cheramiClient.CreateDestination(crReq)
	s.NotNil(desDesc)

	// we should see the destination now in cassandra
	rReq := cherami.NewReadDestinationRequest()
	rReq.Path = common.StringPtr(destPath)
	readDesc, _ := cheramiClient.ReadDestination(rReq)
	s.NotNil(readDesc)

	// ==WRITE==

	// Create the publisher
	cPublisherReq := &client.CreatePublisherRequest{
		Path: destPath,
	}

	publisherTest := cheramiClient.CreatePublisher(cPublisherReq)
	s.NotNil(publisherTest)

	err := publisherTest.Open()
	s.NoError(err)

	// Publish messages
	for i := 0; i < testMsgCount; i++ {
		text := fmt.Sprintf("msg_%d", i+1)
		data := []byte(fmt.Sprintf("%s", text))

		// log.Infof("client: publishing data: %s", data)
		receipt := publisherTest.Publish(&client.PublisherMessage{Data: data})
		s.NoError(receipt.Error)
	}
	publisherTest.Close()

	log.Info("DONE PUBLISHING MESSAGES")

	// ==READ==

	// Create the consumer group
	cgReq := cherami.NewCreateConsumerGroupRequest()
	cgReq.ConsumerGroupName = common.StringPtr(cgPath)
	cgReq.DestinationPath = common.StringPtr(destPath)
	cgReq.LockTimeoutInSeconds = common.Int32Ptr(2) // this is the message redelivery timeout
	cgReq.MaxDeliveryCount = common.Int32Ptr(2)
	cgReq.OwnerEmail = common.StringPtr("consumer_integration_test@uber.com")

	cgDesc, err := cheramiClient.CreateConsumerGroup(cgReq)
	s.NoError(err)
	s.NotNil(cgDesc)
	s.Equal(cgReq.GetDestinationPath(), cgDesc.GetDestinationPath(), "Wrong destination path")
	s.Equal(cgReq.GetConsumerGroupName(), cgDesc.GetConsumerGroupName(), "Wrong consumer group name")
	s.Equal(cgReq.GetLockTimeoutInSeconds(), cgDesc.GetLockTimeoutInSeconds(), "Wrong LockTimeoutInSeconds")
	s.Equal(cgReq.GetMaxDeliveryCount(), cgDesc.GetMaxDeliveryCount(), "Wrong MaxDeliveryCount")
	s.Equal(cherami.ConsumerGroupStatus_ENABLED, cgDesc.GetStatus(), "Wrong Status")
	s.Equal(cgReq.GetOwnerEmail(), cgDesc.GetOwnerEmail(), "Wrong Owner Email")

	cConsumerReq := &client.CreateConsumerRequest{
		Path:              destPath,
		ConsumerGroupName: cgPath,
		ConsumerName:      "TestSmartRetryConsumerName",
		PrefetchCount:     10,
		Options:           &client.ClientOptions{Timeout: time.Second * 30}, // this is the thrift context timeout
	}

	consumerTest := cheramiClient.CreateConsumer(cConsumerReq)
	s.NotNil(consumerTest)

	// Open the consumer channel
	delivery := make(chan client.Delivery, 1)
	delivery, err = consumerTest.Open(delivery)
	s.NoError(err)

	dlqDeliveryMap := make(map[int]bool) // Key is the message ID from GetID(), true = was not acked or was nacked, false = normal

	// Read the messages in a loop. We will exit the loop via a timeout
	timeout := time.Second * time.Duration(cgDesc.GetLockTimeoutInSeconds())
	timeoutTimer := time.NewTimer(10 * timeout)
	expectedMessageCount := testMsgCount * 5
	log.Info(`Verifying that not-acked/NACKed messages spin endlessly...`)
ReadLoop:
	for msgCount := 0; msgCount < expectedMessageCount; {
		select {
		case msg := <-delivery:
			msgCount++
			timeoutTimer.Reset(timeout)
			msgID, _ := strconv.Atoi(string(msg.GetMessage().GetPayload().GetData()[4:]))

			if msgCount == expectedMessageCount {
				log.Warnf("Acking one message to allow the others to go to DLQ...: (msg ID:%v) (AckID:%q)", msgID, msg.GetMessage().GetAckId())
				ackedMsgID = msgID
				dlqDeliveryMap[msgID] = false
				msg.Ack()
			}

			if rand.Intn(1) == 0 {
				// _, ok := dlqDeliveryMap[msgID]
				// log.Infof("Not acking message (first pass: %v): (msg ID:%v) (AckID:%q)", !ok, msgID, msg.GetMessage().GetAckId())
				dlqDeliveryMap[msgID] = true
				continue
			} else {
				// s.Assert().False(ok, "Message was NACKed, so it should not have been redelivered")
				// log.Infof("NACKing message: (msg ID:%v) (AckID:%q)", msgID, msg.GetMessage().GetAckId())
				dlqDeliveryMap[msgID] = true
				msg.Nack()
			}

		case <-timeoutTimer.C:
			log.Errorf("consumer delivery channel timed out after %v messages", msgCount)
			s.Assert().Equal(expectedMessageCount, msgCount) // FAIL the test
			break ReadLoop
		}
	}

	timeoutTimer = time.NewTimer(10 * timeout)
	expectedMessageCount = testMsgCount * 100
	log.Info(`Verifying that a single acked message unblocks everything...`)
ReadLoopB:
	for msgCount := 0; msgCount < expectedMessageCount; {
		select {
		case msg := <-delivery:
			msgCount++
			timeoutTimer.Reset(timeout)
			msgID, _ := strconv.Atoi(string(msg.GetMessage().GetPayload().GetData()[4:]))

			if msgID == ackedMsgID {
				log.Warnf("ACKing the one good message: (msg ID:%v) (AckID:%q)", msgID, msg.GetMessage().GetAckId())
				dlqDeliveryMap[msgID] = false
				msg.Ack()
			}

			if rand.Intn(1) == 0 {
				//_, ok := dlqDeliveryMap[msgID]
				//log.Infof("Not acking message (first pass: %v): (msg ID:%v) (AckID:%q)", !ok, msgID, msg.GetMessage().GetAckId())
				dlqDeliveryMap[msgID] = true
				continue
			} else {
				// s.Assert().False(ok, "Message was NACKed, so it should not have been redelivered")
				//log.Infof("NACKing message: (msg ID:%v) (AckID:%q)", msgID, msg.GetMessage().GetAckId())
				dlqDeliveryMap[msgID] = true
				msg.Nack()
			}
		case <-timeoutTimer.C:
			log.Errorf("consumer delivery channel timed out after %v messages", msgCount)
			s.True(msgCount < expectedMessageCount)
			break ReadLoopB
		}
	}

	time.Sleep(time.Second * time.Duration(cgDesc.GetLockTimeoutInSeconds())) // Need to sleep for the full lock timeout, or there's a race against the DLQ consumption below
	consumerTest.Close()

	log.Infof(`DLQ Consumption Test starting...`)

	// Create a consumer group to read the DLQ

	// Create the consumer group
	dlqDest := cgDesc.GetDeadLetterQueueDestinationUUID()
	cgDLQReq := cherami.NewCreateConsumerGroupRequest()
	cgDLQReq.ConsumerGroupName = common.StringPtr(cgPath)
	cgDLQReq.DestinationPath = common.StringPtr(dlqDest)
	cgDLQReq.LockTimeoutInSeconds = common.Int32Ptr(30) // this is the message redelivery timeout
	cgDLQReq.MaxDeliveryCount = common.Int32Ptr(2)
	cgDLQReq.OwnerEmail = common.StringPtr("consumer_integration_test@uber.com")

	cgDLQDesc, err := cheramiClient.CreateConsumerGroup(cgDLQReq)
	s.NoError(err)
	s.NotNil(cgDLQDesc)
	s.NotEqual(cgDLQReq.GetDestinationPath(), cgDLQDesc.GetDestinationPath(), "Wrong destination path")
	s.Equal(cgDLQReq.GetConsumerGroupName(), cgDLQDesc.GetConsumerGroupName(), "Wrong consumer group name")
	s.Equal(cgDLQReq.GetLockTimeoutInSeconds(), cgDLQDesc.GetLockTimeoutInSeconds(), "Wrong LockTimeoutInSeconds")
	s.Equal(cgDLQReq.GetMaxDeliveryCount(), cgDLQDesc.GetMaxDeliveryCount(), "Wrong MaxDeliveryCount")
	s.Equal(cherami.ConsumerGroupStatus_ENABLED, cgDLQDesc.GetStatus(), "Wrong Status")
	s.Equal(cgDLQReq.GetOwnerEmail(), cgDLQDesc.GetOwnerEmail(), "Wrong Owner Email")

	cDLQConsumerReq := &client.CreateConsumerRequest{
		Path:              dlqDest,
		ConsumerGroupName: cgPath,
		ConsumerName:      "TestConsumerName-DLQ",
		PrefetchCount:     10,
		Options:           &client.ClientOptions{Timeout: time.Second * 30}, // this is the thrift context timeout
	}

	dlqConsumerTest := cheramiClient.CreateConsumer(cDLQConsumerReq)
	s.NotNil(dlqConsumerTest)

	// Open the consumer channel
	delivery, err = dlqConsumerTest.Open(delivery)
	s.NoError(err)

	// Read the messages in a loop. We will exit the loop via a timeout
	timeoutTimer.Reset(timeout * 100)
ReadLoop2_TheReloopening:
	for msgCount := 0; msgCount < testMsgCount; {
		select {
		case msg := <-delivery:
			msgCount++
			timeoutTimer.Reset(timeout * 10)

			// IDs have been reassigned when these messages were sent to DLQ, so we need to reconstruct from the payload
			msgID, _ := strconv.Atoi(string(msg.GetMessage().GetPayload().GetData()[4:]))
			log.Infof("DLQ, got message original ID %d, new ID %d, payload %#q", msgID, msgCount+1, msg.GetMessage().GetPayload().GetData())
			isNew, expected := dlqDeliveryMap[msgID]

			if !isNew && expected {
				// Disable pending investigation. This hits often in Jenkins
				log.Errorf("DLQ, got DUPLICATE message original ID %d, new ID %d, payload %#q", msgID, msgCount+1, msg.GetMessage().GetPayload().GetData())
				// s.Assert().False(!isNew && expected, "We shouldn't get duplicate deliveries on the DLQ, though we will get unexpected ones")
			}

			if !expected {
				dlqDeliveryMap[msgID] = false // not new; check against duplications of the unexpected messages
				log.Infof("Received EXTRA (unnecessary, unexpected) DLQ message #%v, payload %#q", msgCount+1, msg.GetMessage().GetPayload().GetData())
			}

			dlqDeliveryMap[msgID] = false // Not "isNew" anymore

			log.Infof("DLQ: ACKing message: #%v (msg ID:%v)", msgCount+1, msgID)
			msg.Ack()

		case <-timeoutTimer.C:
			log.Infof("DLQ: consumer delivery channel timed out after %v messages", msgCount)
			log.Infof("Expected: between %d messages in DLQ. Actual: %d", testMsgCount-1, msgCount)
			s.Assert().Equal(msgCount, testMsgCount-1, "We should get all of the original messages, less one")

			break ReadLoop2_TheReloopening
		}
	}

	for i, v := range dlqDeliveryMap {
		log.Debugf("dlqDeliveryMap[%v] = %v (false = delivered to DLQ CG, true = not delivered to DLQ CG but should have been)", i, v)
		// XXX: Enable this after fixing the test
		//s.Assert().False(v, "All known bad messages should have been delivered by the DLQ group")
	}

	dlqConsumerTest.Close()

}

func (s *NetIntegrationSuiteParallelE) _TestStartFromWithCassandra() {
	destPath := "/dest/TestStartFromWithCassandra"
	cgPathEverything := "/cg/TestStartFromWithCassandraEverything"
	cgPathStartFrom := "/cg/TestStartFromWithCassandra"
	testMsgCount := 100
	log := common.GetDefaultLogger()

	// Create the client
	ipaddr, port, _ := net.SplitHostPort(s.GetFrontend().GetTChannel().PeerInfo().HostPort)
	portNum, _ := strconv.Atoi(port)
	cheramiClient, _ := client.NewClient("cherami-test", ipaddr, portNum, nil)

	// Create the destination to publish message
	crReq := cherami.NewCreateDestinationRequest()
	crReq.Path = common.StringPtr(destPath)
	crReq.Type = cherami.DestinationTypePtr(0)
	crReq.ConsumedMessagesRetention = common.Int32Ptr(60)
	crReq.UnconsumedMessagesRetention = common.Int32Ptr(120)
	crReq.OwnerEmail = common.StringPtr("lhcIntegration@uber.com")

	desDesc, _ := cheramiClient.CreateDestination(crReq)
	s.NotNil(desDesc)

	// we should see the destination now in cassandra
	rReq := cherami.NewReadDestinationRequest()
	rReq.Path = common.StringPtr(destPath)
	readDesc, _ := cheramiClient.ReadDestination(rReq)
	s.NotNil(readDesc)

	// ==WRITE==

	log.Info("Write test beginning...")

	// Create the publisher
	cPublisherReq := &client.CreatePublisherRequest{
		Path: destPath,
	}

	publisherTest := cheramiClient.CreatePublisher(cPublisherReq)
	s.NotNil(publisherTest)

	err := publisherTest.Open()
	s.NoError(err)

	// Publish messages
	doneCh := make(chan *client.PublisherReceipt, testMsgCount)
	var wg sync.WaitGroup
	wg.Add(1)
	go func() {
		for i := 0; i < testMsgCount; i++ {
			receipt := <-doneCh
			log.Infof("client: acking id %s", receipt.Receipt)
			s.NoError(receipt.Error)
		}
		wg.Done()
	}()

	// first publish messages
	for i := 0; i < testMsgCount; i++ {
		data := []byte(fmt.Sprintf("msg_%d", i))
		id, er := publisherTest.PublishAsync(
			&client.PublisherMessage{
				Data: data,
			},
			doneCh,
		)
		log.Infof("client: publishing data: %s with id %s", data, id)
		s.NoError(er)

		// After publishing half of the total number of messages,
		// sleep for a second so that we can start from that point
		// Note: id is already one greater than i and so we sleep
		// at i = half-2
		if i == (testMsgCount/2 - 2) {
			log.Infof("Sleeping in publish for msg with id: %v", id)
			time.Sleep(1 * time.Second)
		}
	}

	wg.Wait()
	publisherTest.Close()

	// ==READ==

	// First create a consumer group which reads from the start
	// Create the consumer group
	cgReq := cherami.NewCreateConsumerGroupRequest()
	cgReq.ConsumerGroupName = common.StringPtr(cgPathEverything)
	cgReq.DestinationPath = common.StringPtr(destPath)
	cgReq.LockTimeoutInSeconds = common.Int32Ptr(30) // this is the message redilvery timeout
	cgReq.MaxDeliveryCount = common.Int32Ptr(1)
	cgReq.OwnerEmail = common.StringPtr("consumer_integration_test@uber.com")

	cgDesc, err := cheramiClient.CreateConsumerGroup(cgReq)
	s.NoError(err)
	s.NotNil(cgDesc)
	s.Equal(cgReq.GetDestinationPath(), cgDesc.GetDestinationPath(), "Wrong destination path")
	s.Equal(cgReq.GetConsumerGroupName(), cgDesc.GetConsumerGroupName(), "Wrong consumer group name")
	s.Equal(cgReq.GetLockTimeoutInSeconds(), cgDesc.GetLockTimeoutInSeconds(), "Wrong LockTimeoutInSeconds")
	s.Equal(cgReq.GetMaxDeliveryCount(), cgDesc.GetMaxDeliveryCount(), "Wrong MaxDeliveryCount")
	s.Equal(cherami.ConsumerGroupStatus_ENABLED, cgDesc.GetStatus(), "Wrong Status")
	s.Equal(cgReq.GetOwnerEmail(), cgDesc.GetOwnerEmail(), "Wrong OwnerEmail")

	cConsumerReq := &client.CreateConsumerRequest{
		Path:              destPath,
		ConsumerGroupName: cgPathEverything,
		ConsumerName:      "TestStartFromWithCassandraConsumerName",
		PrefetchCount:     1,
		Options:           &client.ClientOptions{Timeout: time.Second * 30}, // this is the thrift context timeout
	}

	consumerTest := cheramiClient.CreateConsumer(cConsumerReq)
	s.NotNil(consumerTest)

	// Open the consumer channel
	delivery := make(chan client.Delivery, 1)
	delivery, err = consumerTest.Open(delivery)
	s.NoError(err)

	tStartFrom := time.Now().UnixNano()
	startFromID := 0

	// Read the messages in a loop. We will exit the loop via a timeout
ReadLoop:
	for msgCount := 0; msgCount < testMsgCount; msgCount++ {
		timeout := time.NewTimer(time.Second * 45)
		log.Infof("waiting to get a message on del chan")
		select {
		case msg := <-delivery:
			log.Infof("Read message: #%v (msg ID:%v)", msgCount+1, msg.GetMessage().Payload.GetID())
			msg.Ack()
			// record the timestamp to start from for the next consumer
			if msgCount == (testMsgCount/2)-1 {
				tStartFrom = msg.GetMessage().GetEnqueueTimeUtc()
				startFromID, _ = strconv.Atoi(msg.GetMessage().Payload.GetID())
			}
		case <-timeout.C:
			log.Errorf("consumer delivery channel timed out after %v messages", msgCount)
			s.Equal(msgCount, testMsgCount) // FAIL the test
			break ReadLoop
		}
	}

	// Check that trying to read one more message would block
	log.Info("Checking for additional messages...")
	select {
	case msg := <-delivery:
		log.Infof("Read EXTRA message: %v", msg.GetMessage().Payload.GetID())
		msg.Ack()
		s.Nil(msg)
	default:
		log.Errorf("Good: No message available to consume.")
	}

	consumerTest.Close()

	// Now create another consumer group which starts from msgCount/2
	// ==READ==

	// Create the consumer group
	cgReq2 := cherami.NewCreateConsumerGroupRequest()
	cgReq2.ConsumerGroupName = common.StringPtr(cgPathStartFrom)
	cgReq2.DestinationPath = common.StringPtr(destPath)
	cgReq2.StartFrom = common.Int64Ptr(tStartFrom)
	cgReq2.LockTimeoutInSeconds = common.Int32Ptr(30) // this is the message redilvery timeout
	cgReq2.MaxDeliveryCount = common.Int32Ptr(1)
	cgReq2.OwnerEmail = common.StringPtr("consumer_integration_test@uber.com")

	cgDesc, err = cheramiClient.CreateConsumerGroup(cgReq2)
	s.NoError(err)
	s.NotNil(cgDesc)
	s.Equal(cgReq2.GetDestinationPath(), cgDesc.GetDestinationPath(), "Wrong destination path")
	s.Equal(cgReq2.GetConsumerGroupName(), cgDesc.GetConsumerGroupName(), "Wrong consumer group name")
	s.Equal(cgReq2.GetLockTimeoutInSeconds(), cgDesc.GetLockTimeoutInSeconds(), "Wrong LockTimeoutInSeconds")
	s.Equal(cgReq2.GetMaxDeliveryCount(), cgDesc.GetMaxDeliveryCount(), "Wrong MaxDeliveryCount")
	s.Equal(cherami.ConsumerGroupStatus_ENABLED, cgDesc.GetStatus(), "Wrong Status")
	s.Equal(cgReq2.GetOwnerEmail(), cgDesc.GetOwnerEmail(), "Wrong OwnerEmail")
	s.Equal(cgReq2.GetStartFrom(), cgDesc.GetStartFrom(), "Wrong StartFrom time")

	cConsumerReq2 := &client.CreateConsumerRequest{
		Path:              destPath,
		ConsumerGroupName: cgPathStartFrom,
		ConsumerName:      "TestConsumerNameStartFrom",
		PrefetchCount:     1,
		Options:           &client.ClientOptions{Timeout: time.Second * 30}, // this is the thrift context timeout
	}

	consumerTest2 := cheramiClient.CreateConsumer(cConsumerReq2)
	s.NotNil(consumerTest2)

	// Open the consumer channel
	delivery = make(chan client.Delivery, 1)
	delivery, err = consumerTest2.Open(delivery)
	s.NoError(err)

	// Read the messages in a loop. We will exit the loop via a timeout
ReadLoop2:
	for msgCountStartFrom := 0; msgCountStartFrom < testMsgCount/2; msgCountStartFrom++ {
		timeout := time.NewTimer(time.Second * 45)
		log.Infof("waiting to get a message on del chan")
		select {
		case msg := <-delivery:
			log.Infof("Read message: #%v (msg ID:%v)", msgCountStartFrom+1, msg.GetMessage().Payload.GetID())
			msg.Ack()
			// make sure we start from the correct ID
			actualID, _ := strconv.Atoi(msg.GetMessage().Payload.GetID())
			s.Equal(startFromID+msgCountStartFrom, actualID)
		case <-timeout.C:
			log.Errorf("consumer delivery channel timed out after %v messages", msgCountStartFrom)
			s.Equal(msgCountStartFrom, testMsgCount/2) // FAIL the test
			break ReadLoop2
		}
	}

	consumerTest2.Close()

	err = cheramiClient.DeleteDestination(&cherami.DeleteDestinationRequest{Path: common.StringPtr(destPath)})
	s.Nil(err, "Failed to delete destination")
}

<<<<<<< HEAD
func (s *NetIntegrationSuiteParallelB) _TestQueueDepth() { // Disable pending fix for flakiness
=======
func (s *NetIntegrationSuiteParallelB) _TestQueueDepth() {
>>>>>>> ed72be8d
	const (
		destPath                = `/test.runner.SmartRetry/TestQueueDepth` // This path ensures that throttling is limited for this test
		cgPath                  = `/test.runner.SmartRetry/TestQueueDepthCG`
		cgMaxDeliveryCount      = 2
		cgLockTimeout           = 5000 // No redeliveries
		cgReadLoopTimeout       = time.Minute / 2
		cgExpectedDeliveryCount = cgMaxDeliveryCount + 1
		cgVerifyLoopTimeout     = time.Minute * 2
		cgVerifyLoopTicker      = cgLockTimeout * time.Second
		cnsmrPrefetch           = 13
		publisherPubInterval    = time.Second / 5
		DLQPublishClearTime     = cgLockTimeout * time.Second * 2

		futureTSOffset = 45 * time.Second
		phaseCount     = 200
	)

	// How long to wait to be sure that the storehost reporter has committed its pending writes.
	// Note that because store tries to spread its writes over the entire interval, we need to wait
	// for a full interval to guarantee that the reporter is captured
	ReporterPauseEffectiveTime := controllerhost.IntervalBtwnScans

	var phase int
	var msgCount int
	var reporterPaused bool

	// Consumer group definitions
	const (
		startFrom = iota
		dangling
		dlq
	)

	cgNames := []string{
		`StartFrom`,
		`Dangling`,
		`DLQ`,
	}

	cgStartFrom := []int64{
		int64(common.Now()) + int64(futureTSOffset),
		0,
		0,
	}

	cgDescs := make([]*cherami.ConsumerGroupDescription, len(cgNames))
	deletedCGDescs := make([]*cherami.ConsumerGroupDescription, len(cgNames))
	deliveryChans := make([]chan client.Delivery, len(cgNames))
	consumers := make([]client.Consumer, len(cgNames))
	testStart := int64(common.Now())

	ll := func() bark.Logger {
		return common.GetDefaultLogger().WithFields(bark.Fields{`phase`: phase, `t`: `qDepth`})
	}

	// Enable the tabulation feature for verbose logging only
	ownerEmail := `gbailey@uber.com`
	if testing.Verbose() {
		ownerEmail = `gbailey+queueDepthTabulation@uber.com`
	}

	// Create the client
	ipaddr, port, _ := net.SplitHostPort(s.GetFrontend().GetTChannel().PeerInfo().HostPort)
	portNum, _ := strconv.Atoi(port)
	cheramiClient := createCheramiClient("TestQueueDepth", ipaddr, portNum, ll())
	defer cheramiClient.Close()

	// Create the destination to publish message
	crReq := cherami.NewCreateDestinationRequest()
	crReq.Path = common.StringPtr(destPath)
	crReq.Type = cherami.DestinationTypePtr(cherami.DestinationType_PLAIN)
	crReq.ConsumedMessagesRetention = common.Int32Ptr(600)
	crReq.UnconsumedMessagesRetention = common.Int32Ptr(1200)
	crReq.OwnerEmail = common.StringPtr(ownerEmail)

	desDesc, _ := cheramiClient.CreateDestination(crReq)
	s.NotNil(desDesc)

	// Create the consumer groups

	createCG := func(cg int) {
		cgReq := cherami.NewCreateConsumerGroupRequest()
		cgReq.ConsumerGroupName = common.StringPtr(cgPath + cgNames[cg])
		cgReq.DestinationPath = common.StringPtr(destPath)
		cgReq.LockTimeoutInSeconds = common.Int32Ptr(cgLockTimeout) // this is the message redelivery timeout
		cgReq.MaxDeliveryCount = common.Int32Ptr(cgMaxDeliveryCount)
		cgReq.OwnerEmail = common.StringPtr(ownerEmail)
		cgReq.StartFrom = common.Int64Ptr(cgStartFrom[cg])
		cgDesc, err := cheramiClient.CreateConsumerGroup(cgReq)
		s.NoError(err)
		s.NotNil(cgDesc)
		cgDescs[cg] = cgDesc
	}

	for i := range cgNames {
		createCG(i)
	}

	// Create the publisher
	cPublisherReq := &client.CreatePublisherRequest{
		Path: destPath,
	}

	publisherTest := cheramiClient.CreatePublisher(cPublisherReq)
	s.NotNil(publisherTest)

	errPTO := publisherTest.Open()
	s.NoError(errPTO)
	defer publisherTest.Close()

	pauseReporter := func() {
		if !reporterPaused {
			reporterPaused = true
			storehost.ExtStatsReporterPause()
			ll().Info(`Reporter paused`)
			time.Sleep(ReporterPauseEffectiveTime)
		}
	}

	unpauseReporter := func() {
		if reporterPaused {
			reporterPaused = false
			ll().Info(`Reporter unpaused`)
			storehost.ExtStatsReporterResume()
		}
	}
	defer unpauseReporter()

	produceN := func(n int) {
		unpauseReporter()
		for i := msgCount; i < msgCount+n; i++ {
			data := []byte(fmt.Sprintf("msg_%d", i+1))
			receipt := publisherTest.Publish(&client.PublisherMessage{Data: data})
			s.NoError(receipt.Error)
		}
		msgCount += n
	}

	dlqPublishers := make([]client.Publisher, len(cgNames))

	produceNdlq := func(cg int, n int) {
		if cg >= len(cgNames) {
			return
		}

		if dlqPublishers[cg] == nil {
			// Create the publisher
			cPublisherReq = &client.CreatePublisherRequest{
				Path: cgDescs[cg].GetDeadLetterQueueDestinationUUID(),
			}

			p := cheramiClient.CreatePublisher(cPublisherReq)
			s.NotNil(p)

			err := p.Open()
			s.NoError(err)
			dlqPublishers[cg] = p
		}

		p := dlqPublishers[cg]

		unpauseReporter()
		for n > 0 {
			data := []byte(fmt.Sprintf("DLQ_msg_%d_%d", phase, n))
			receipt := p.Publish(&client.PublisherMessage{Data: data})
			s.NoError(receipt.Error)
			n--
		}
	}

	consumeN := func(cg int, n int) {
		if cg >= len(cgNames) {
			return
		}
		if deliveryChans[cg] == nil {
			cConsumerReq := &client.CreateConsumerRequest{
				Path:              destPath,
				ConsumerGroupName: cgPath + cgNames[cg],
				ConsumerName:      "TestQueueDepthConsumerName" + cgNames[cg],
				PrefetchCount:     cnsmrPrefetch,
			}

			consumer := cheramiClient.CreateConsumer(cConsumerReq)
			s.NotNil(consumer)

			// Open the consumer channel
			d := make(chan client.Delivery, 0)
			d, errCO := consumer.Open(d)
			s.NoError(errCO)
			deliveryChans[cg] = d
			consumers[cg] = consumer
			//defer consumer.Close() // Test doesn't work properly if we close; ack level doesn't reach the right level. T475365
		}

		delivery := deliveryChans[cg]

		ll().Infof(`Consuming %v from %v`, n, cgNames[cg])
		for n > 0 {
			msg := <-delivery
			ll().Infof(`RECV: %v`, string(msg.GetMessage().GetPayload().GetData()))
			msg.Ack()
			n--
		}
	}

	checkBacklog := func(cg int, ba, dlq int64) {
		if cg >= len(cgNames) {
			return
		}
		for {
			qReq := &controller.GetQueueDepthInfoRequest{Key: common.StringPtr(cgDescs[cg].GetConsumerGroupUUID())}
			r, err := s.GetController().GetQueueDepthInfo(nil, qReq)
			if err != nil {
				if _, ok := err.(*controller.QueueCacheMissError); !ok {
					ll().WithField(`error`, err).Error("GetQueueDepthInfo error")
				}
				continue
			}

			var queueDepthInfo controllerhost.QueueDepthCacheJSONFields
			err = json.Unmarshal([]byte(r.GetValue()), &queueDepthInfo)
			if err != nil {
				ll().WithField(`error`, err).Error("json.Unmarshal(queueDepthJSONFields) error")
				continue
			}

			ll().WithFields(bark.Fields{
				`cg`:                   cgNames[cg],
				`BacklogAvailable`:     queueDepthInfo.BacklogAvailable,
				`WantBacklogAvailable`: ba,
				`BacklogInflight`:      queueDepthInfo.BacklogInflight,
				`BacklogDLQ`:           queueDepthInfo.BacklogDLQ, `WantBacklogDLQ`: dlq,
			}).Info(`waiting on backlog result...`)

			if queueDepthInfo.BacklogAvailable == ba && queueDepthInfo.BacklogDLQ == dlq {
				return
			}
			time.Sleep(controllerhost.IntervalBtwnScans)
		}
	}

	purgeDLQ := func(cg int) {
		if cg >= len(cgNames) {
			return
		}
		fe := s.GetFrontend()
		s.NotNil(fe)
		purgeReq := cherami.NewPurgeDLQForConsumerGroupRequest()
		purgeReq.DestinationPath = common.StringPtr(destPath)
		purgeReq.ConsumerGroupName = common.StringPtr(cgPath + cgNames[cg])
		err := fe.PurgeDLQForConsumerGroup(nil, purgeReq)
		s.NoError(err)
		ll().Infof(`Purged %v`, cgNames[cg])
	}

	mergeDLQ := func(cg int) {
		if cg >= len(cgNames) {
			return
		}
		fe := s.GetFrontend()
		s.NotNil(fe)
		mergeReq := cherami.NewMergeDLQForConsumerGroupRequest()
		mergeReq.DestinationPath = common.StringPtr(destPath)
		mergeReq.ConsumerGroupName = common.StringPtr(cgPath + cgNames[cg])
		err := fe.MergeDLQForConsumerGroup(nil, mergeReq)
		s.NoError(err)
		ll().Infof(`Merged %v`, cgNames[cg])
	}

	changeStartFrom := func(cg int, startFrom int64) {
		if cg >= len(cgNames) {
			return
		}

		// UpdateConsumerGroup doesn't support changing startFrom. We will delete and recreate
		fe := s.GetFrontend()
		s.NotNil(fe)

		dReq := cherami.NewDeleteConsumerGroupRequest()
		dReq.DestinationPath = common.StringPtr(destPath)
		dReq.ConsumerGroupName = common.StringPtr(cgPath + cgNames[cg])

		if deliveryChans[cg] != nil {
			deliveryChans[cg] = nil // Force the consumer to be re-opened
			consumers[cg].Close()
		}

		ctx, _ := thrift.NewContext(30 * time.Second)
		delErr := fe.DeleteConsumerGroup(ctx, dReq)
		s.NoError(delErr)

		deletedCGDescs = append(deletedCGDescs, cgDescs[cg])
		cgStartFrom[cg] = startFrom

		createCG(cg)
	}

	// NOTE: there is a race in this function with produceN. If the backlog for the production isn't checked, then the availableSequence may still be
	// zero here for all extents and no update will occur, failing the test
	retention := func(retentionAmount int64) {
		rq := shared.NewListExtentsStatsRequest()
		rq.DestinationUUID = common.StringPtr(desDesc.GetDestinationUUID())
		rq.Limit = common.Int64Ptr(100)
		rs, lesErr := s.mClient.ListExtentsStats(nil, rq)
		s.NoError(lesErr)
		s.NotNil(rs)

		reset := false
		if retentionAmount == 0 {
			reset = true
		}

		pauseReporter()

		var update bool
		for _, e := range rs.GetExtentStatsList() {
			ll().Infof(`e=%v`, e.GetExtent().GetExtentUUID())
			for _, rps := range e.GetReplicaStats() {
				rqse := metadata.NewReadStoreExtentReplicaStatsRequest()
				rqse.ExtentUUID = common.StringPtr(e.GetExtent().GetExtentUUID())
				rqse.StoreUUID = common.StringPtr(rps.GetStoreUUID())
				rps = nil // This copy of the replica stats has almost nothing set, and it shouldn't be used below
				srs, err := s.mClient.ReadStoreExtentReplicaStats(nil, rqse)
				s.NoError(err)
				s.NotNil(srs)

				as := srs.GetExtent().GetReplicaStats()[0].GetAvailableSequence()
				bs := srs.GetExtent().GetReplicaStats()[0].GetBeginSequence()
				ll().Infof(`srs=%v/%v`, as, bs)

				update = false
				stats := srs.GetExtent().GetReplicaStats()[0] // Modify the existing stats. We would otherwise write nils to most fields

				if reset { // clearing
					if bs != math.MaxInt64 {
						update = true
						// reset BeginSequence to original starting seq (of "1")
						stats.BeginSequence = common.Int64Ptr(1)
					}
				} else { // Setting retention
					// check if there are messages in the extent, and if there
					// are 'retention' as many as we can out of this extent
					if bs != math.MaxInt64 {
						update = true
						// move the begin-sequence as much as we can (within 'retentionAmount')
						stats.BeginSequence = common.Int64Ptr(bs + common.MinInt64(retentionAmount, as-bs))
						retentionAmount -= common.MaxInt64(0, common.MinInt64(retentionAmount, as-bs))
					}
				}

				if update {
					updateStatsRequest := &metadata.UpdateStoreExtentReplicaStatsRequest{
						ExtentUUID:   common.StringPtr(e.GetExtent().GetExtentUUID()),
						ReplicaStats: []*shared.ExtentReplicaStats{stats},
					}

					ll().Infof(`Retention S`)
					s.NoError(s.mClient.UpdateStoreExtentReplicaStats(nil, updateStatsRequest))
					ll().Infof(`Retention E`)
				}
			}

			if !reset {
				if retentionAmount == 0 { // touched enough extents to achieve target
					break
				}
			}
		}

		s.True(retentionAmount == 0)
	}

	var newStartFrom int64
	for ; phase < phaseCount; phase++ {
		ll().WithField(`phase`, phase).Error(`Starting...`)
		// Producer actions
		switch phase {
		case 0:
			// Verify that all backlogs are zero before producing anything

			checkBacklog(startFrom, 0, 0)
			checkBacklog(dlq, 0, 0)
			checkBacklog(dangling, 0, 0)
		case 10:
			produceN(20)
			checkBacklog(dangling, 20, 0)
			checkBacklog(dlq, 20, 0)
			checkBacklog(startFrom, 0, 0) // Startfrom has a time in the future, so zero backlog
		case 20:
			// Adjust retention and see that the backlog adjusts
			retention(4) // Need to produce at least 5 messages per extent * 4 extents (=20), or there may be no single extent with greater than 4 messages to apply retention to
			checkBacklog(dangling, 20-4, 0)
			checkBacklog(dlq, 20-4, 0)
			checkBacklog(startFrom, 0, 0)
		case 30:
			// Put retention back, check that everything bounced back
			retention(0)
			checkBacklog(dangling, 20, 0)
			checkBacklog(dlq, 20, 0)
			checkBacklog(startFrom, 0, 0)
		case 40:
			newStartFrom = int64(common.Now())
			changeStartFrom(startFrom, newStartFrom) // Switch from a startFrom in the future to startFrom = now; new CG
			checkBacklog(startFrom, 0, 0)            // Should be nothing, since we haven't produced any messages after 'now'
		case 50:
			produceN(13)
			checkBacklog(dangling, 20+13, 0)
			checkBacklog(dlq, 20+13, 0)
			checkBacklog(startFrom, 13, 0) // New production should show up
		case 60:
			// Just opening the consumer (switching from dangling to assigned extents), shouldn't affect the backlog
			// NOTE: since controller doesn't call GetAddressFromTimestamp, it always sets an ackLevel of zero, so we need to consume at least one message so
			// outputhost will set the ackLevel
			consumeN(dangling, 0)
			consumeN(startFrom, 0)
			produceNdlq(dlq, 0)
			produceNdlq(startFrom, 4)
			checkBacklog(dangling, 20+13, 0)
			checkBacklog(dlq, 20+13, 0)
			checkBacklog(startFrom, 13, 4)
		case 70:
			consumeN(dangling, 5)
			consumeN(dlq, 5)
			consumeN(startFrom, 5)
			produceNdlq(dlq, 11)
			checkBacklog(dangling, 20+13-5, 0)
			checkBacklog(dlq, 20+13-5, 11)
			checkBacklog(startFrom, 13-5, 4)
		case 80:
			purgeDLQ(dlq)
			consumeN(dangling, 20+13-5)
			consumeN(startFrom, 13-5)
			checkBacklog(dangling, 0, 0)
			checkBacklog(dlq, 20+13-5, 0)
			checkBacklog(startFrom, 0, 4)
		case 90:
			produceNdlq(dlq, 23)
			checkBacklog(dlq, 20+13-5, 23)
			checkBacklog(startFrom, 0, 4)
			checkBacklog(dangling, 0, 0)
		case 100:
			changeStartFrom(startFrom, testStart) // Reset the startFrom CG to a non-zero but old value, verify that DLQ went away, and all messages are available
			checkBacklog(dlq, 20+13-5, 23)
			checkBacklog(dangling, 0, 0)
			checkBacklog(startFrom, 20+13, 0)
		case 110:
			mergeDLQ(dlq)
			checkBacklog(dlq, (20+13-5)+23, 0)
			checkBacklog(dangling, 0, 0)
			checkBacklog(startFrom, 20+13, 0)
		case 120:
			// verify that switching from dangling to assigned doesn't affect the startfrom group
			//consumeN(startFrom, 1) // this depends on outputhost unloading/reloading extents (since cgUUID changed)
			//checkBacklog(startFrom, 20+13-1, 0)
			//checkBacklog(dlq, (20+13-5)+23, 0) // T471438, sometimes fails because store wrote a bad value here
			checkBacklog(dangling, 0, 0)
		}
		ll().Info(`Ending...`)
	}

	ll().Info(`END`)
}

func (s *NetIntegrationSuiteParallelC) doPublishAndReadTest(
	cheramiClient client.Client,
	destPath, cgPath string,
	testMsgCount int,
	verifyFunc func(msg *cherami.ConsumerMessage)) {

	log := common.GetDefaultLogger()
	// ==WRITE==

	log.Info("Write test beginning...")

	// Create the publisher
	cPublisherReq := &client.CreatePublisherRequest{
		Path: destPath,
	}

	publisherTest := cheramiClient.CreatePublisher(cPublisherReq)
	s.NotNil(publisherTest)

	err := publisherTest.Open()
	s.NoError(err)

	// Publish messages
	doneCh := make(chan *client.PublisherReceipt, testMsgCount)
	var wg sync.WaitGroup
	wg.Add(1)
	go func() {
		for i := 0; i < testMsgCount; i++ {
			receipt := <-doneCh
			log.Infof("client: acking id %s", receipt.Receipt)
			s.NoError(receipt.Error)
		}
		wg.Done()
	}()

	for i := 0; i < testMsgCount; i++ {
		data := []byte(fmt.Sprintf("msg_%d", i))
		id, er := publisherTest.PublishAsync(
			&client.PublisherMessage{
				Data: data,
			},
			doneCh,
		)
		log.Infof("client: publishing data: %s with id %s", data, id)
		s.NoError(er)
	}

	wg.Wait()
	publisherTest.Close()

	// ==READ==

	cConsumerReq := &client.CreateConsumerRequest{
		Path:              destPath,
		ConsumerGroupName: cgPath,
		ConsumerName:      "doPublishAndReadTestConsumerName",
		PrefetchCount:     1,
		Options:           &client.ClientOptions{Timeout: time.Second * 30}, // this is the thrift context timeout
	}

	consumerTest := cheramiClient.CreateConsumer(cConsumerReq)
	s.NotNil(consumerTest)

	// Open the consumer channel
	delivery := make(chan client.Delivery, 1)
	delivery, err = consumerTest.Open(delivery)
	s.NoError(err)

	// Read the messages in a loop. We will exit the loop via a timeout
ReadLoop:
	for msgCount := 0; msgCount < testMsgCount; msgCount++ {
		timeout := time.NewTimer(time.Second * 45)
		log.Infof("waiting to get a message on del chan")
		select {
		case msg := <-delivery:
			log.Infof("Read message: #%v (msg ID:%v)", msgCount+1, msg.GetMessage().Payload.GetID())
			//Wait until client side integrated before enable this test
			//verifyFunc(msg.GetMessage())
			//s.True(delivery.VerifyChecksum(), "verify checksum failed")
			msg.Ack()
		case <-timeout.C:
			log.Errorf("consumer delivery channel timed out after %v messages", msgCount)
			s.Equal(msgCount, testMsgCount) // FAIL the test
			break ReadLoop
		}
	}

	consumerTest.Close()
}

func (s *NetIntegrationSuiteParallelC) TestEndToEndChecksum() {
	destPath := "/dest/testChecksum"
	cgPath := "/cg/testChecksum"
	testMsgCount := 10

	// Create the client
	ipaddr, port, _ := net.SplitHostPort(s.GetFrontend().GetTChannel().PeerInfo().HostPort)
	portNum, _ := strconv.Atoi(port)
	cheramiClient := createCheramiClient("cherami-test-e2echecksum", ipaddr, portNum, nil)

	// Create the destination to publish message
	crReq := cherami.NewCreateDestinationRequest()
	crReq.Path = common.StringPtr(destPath)
	crReq.Type = cherami.DestinationTypePtr(0)
	crReq.ConsumedMessagesRetention = common.Int32Ptr(60)
	crReq.UnconsumedMessagesRetention = common.Int32Ptr(120)
	crReq.ChecksumOption = cherami.ChecksumOption_CRC32IEEE
	crReq.OwnerEmail = common.StringPtr("lhcIntegration@uber.com")

	desDesc, _ := cheramiClient.CreateDestination(crReq)
	s.NotNil(desDesc)

	// Create the consumer group
	cgReq := cherami.NewCreateConsumerGroupRequest()
	cgReq.ConsumerGroupName = common.StringPtr(cgPath)
	cgReq.DestinationPath = common.StringPtr(destPath)
	cgReq.LockTimeoutInSeconds = common.Int32Ptr(30) // this is the message redilvery timeout
	cgReq.MaxDeliveryCount = common.Int32Ptr(1)
	cgReq.OwnerEmail = common.StringPtr("consumer_integration_test@uber.com")

	cgDesc, err := cheramiClient.CreateConsumerGroup(cgReq)
	s.NoError(err)
	s.NotNil(cgDesc)
	s.Equal(cgReq.GetDestinationPath(), cgDesc.GetDestinationPath(), "Wrong destination path")
	s.Equal(cgReq.GetConsumerGroupName(), cgDesc.GetConsumerGroupName(), "Wrong consumer group name")
	s.Equal(cgReq.GetLockTimeoutInSeconds(), cgDesc.GetLockTimeoutInSeconds(), "Wrong LockTimeoutInSeconds")
	s.Equal(cgReq.GetMaxDeliveryCount(), cgDesc.GetMaxDeliveryCount(), "Wrong MaxDeliveryCount")
	s.Equal(cherami.ConsumerGroupStatus_ENABLED, cgDesc.GetStatus(), "Wrong Status")
	s.Equal(cgReq.GetOwnerEmail(), cgDesc.GetOwnerEmail(), "Wrong OwnerEmail")

	s.doPublishAndReadTest(
		cheramiClient, destPath, cgPath, testMsgCount,
		func(msg *cherami.ConsumerMessage) {
			s.True(msg.GetPayload().IsSetCrc32IEEEDataChecksum(), "crc32IEEE checksum field not set")
		})

	// Update the checksum option
	upReq := cherami.NewUpdateDestinationRequest()
	upReq.Path = common.StringPtr(destPath)
	newChecksumOption := cherami.ChecksumOption_MD5
	upReq.ChecksumOption = &newChecksumOption
	upReq.OwnerEmail = common.StringPtr("lhcIntegration@uber.com")

	desDesc, _ = cheramiClient.UpdateDestination(upReq)
	s.NotNil(desDesc)

	s.doPublishAndReadTest(
		cheramiClient, destPath, cgPath, testMsgCount,
		func(msg *cherami.ConsumerMessage) {
			s.True(msg.GetPayload().IsSetMd5DataChecksum(), "md5 checksum field not set")
		})

	err = cheramiClient.DeleteDestination(&cherami.DeleteDestinationRequest{Path: common.StringPtr(destPath)})
	s.Nil(err, "Failed to delete destination")
}<|MERGE_RESOLUTION|>--- conflicted
+++ resolved
@@ -2258,11 +2258,7 @@
 	s.Nil(err, "Failed to delete destination")
 }
 
-<<<<<<< HEAD
 func (s *NetIntegrationSuiteParallelB) _TestQueueDepth() { // Disable pending fix for flakiness
-=======
-func (s *NetIntegrationSuiteParallelB) _TestQueueDepth() {
->>>>>>> ed72be8d
 	const (
 		destPath                = `/test.runner.SmartRetry/TestQueueDepth` // This path ensures that throttling is limited for this test
 		cgPath                  = `/test.runner.SmartRetry/TestQueueDepthCG`
