--- conflicted
+++ resolved
@@ -191,42 +191,35 @@
 // NewCassandraMetadataService creates an instance of TChanMetadataServiceClient backed up by Cassandra.
 func NewCassandraMetadataService(cfg configure.CommonMetadataConfig, log bark.Logger) (*CassandraMetadataService, error) {
 
-<<<<<<< HEAD
 	lowCons, midCons, highCons := gocql.Two, gocql.Two, gocql.ParseConsistency(cfg.GetConsistency())
 
 	if highCons == gocql.One {
-=======
-	auth := cfg.GetAuthentication()
-	if auth.Enabled {
+
+		envType := configure.NewCommonConfigure().GetEnvironment()
+		if envType == configure.EnvProduction {
+			log.Panic("Highest consistency level of ONE should only be used in TestEnvironment")
+		}
+
+		lowCons, midCons = gocql.One, gocql.One
+	}
+
+	clusterName := cfg.GetClusterName()
+	if len(clusterName) < 1 {
+		clusterName = "unknown"
+	}
+
+	cluster := newCluster(cfg.GetCassandraHosts())
+	cluster.Keyspace = cfg.GetKeyspace()
+	cluster.ProtoVersion = cassandraProtoVersion
+
+  if auth := cfg.GetAuthentication(); auth.Enabled {
+
 		cluster.Authenticator = gocql.PasswordAuthenticator{
 			Username: auth.Username,
 			Password: auth.Password,
 		}
 	}
 
-	cms := new(CassandraMetadataService)
-	cms.lowConsLevel = gocql.Two
-	cms.midConsLevel = gocql.Two
-	cms.highConsLevel = gocql.ParseConsistency(cfg.GetConsistency())
-	cms.clusterName = cfg.GetClusterName()
->>>>>>> 8a7eca69
-
-		envType := configure.NewCommonConfigure().GetEnvironment()
-		if envType == configure.EnvProduction {
-			log.Panic("Highest consistency level of ONE should only be used in TestEnvironment")
-		}
-
-		lowCons, midCons = gocql.One, gocql.One
-	}
-
-	clusterName := cfg.GetClusterName()
-	if len(clusterName) < 1 {
-		clusterName = "unknown"
-	}
-
-	cluster := newCluster(cfg.GetCassandraHosts())
-	cluster.Keyspace = cfg.GetKeyspace()
-	cluster.ProtoVersion = cassandraProtoVersion
 
 	// Our clusters usually don't span across
 	// multiple DCs. If they do and the data lives
