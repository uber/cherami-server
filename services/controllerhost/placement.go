--- conflicted
+++ resolved
@@ -271,10 +271,7 @@
 		result = append(result, h)
 	}
 
-<<<<<<< HEAD
-=======
 	// if no hosts are found error out; could happen if all the hosts are "going down"
->>>>>>> 35bd2b18
 	if len(result) == 0 {
 		return nil, errNoHosts
 	}
