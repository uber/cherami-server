// Copyright (c) 2016 Uber Technologies, Inc.
//
// Permission is hereby granted, free of charge, to any person obtaining a copy
// of this software and associated documentation files (the "Software"), to deal
// in the Software without restriction, including without limitation the rights
// to use, copy, modify, merge, publish, distribute, sublicense, and/or sell
// copies of the Software, and to permit persons to whom the Software is
// furnished to do so, subject to the following conditions:
//
// The above copyright notice and this permission notice shall be included in
// all copies or substantial portions of the Software.
//
// THE SOFTWARE IS PROVIDED "AS IS", WITHOUT WARRANTY OF ANY KIND, EXPRESS OR
// IMPLIED, INCLUDING BUT NOT LIMITED TO THE WARRANTIES OF MERCHANTABILITY,
// FITNESS FOR A PARTICULAR PURPOSE AND NONINFRINGEMENT. IN NO EVENT SHALL THE
// AUTHORS OR COPYRIGHT HOLDERS BE LIABLE FOR ANY CLAIM, DAMAGES OR OTHER
// LIABILITY, WHETHER IN AN ACTION OF CONTRACT, TORT OR OTHERWISE, ARISING FROM,
// OUT OF OR IN CONNECTION WITH THE SOFTWARE OR THE USE OR OTHER DEALINGS IN
// THE SOFTWARE.

package metrics

import (
	"fmt"
	"sync"
	"time"
)

type (
	// TestReporter is the reporter used to dump metric to console for stress runs
	TestReporter struct {
		tags map[string]string
	}

	testStopWatch struct {
		metricName string
		reporter   *TestReporter
		startTime  time.Time
		elasped    time.Duration
	}
)

<<<<<<< HEAD
// HandlerFn is the handler function prototype for the test reporter; your provided functions must match
// this type.
type HandlerFn func(metricName string, baseTags, tags map[string]string, value int64)
=======
type handlerFn func(metricName string, baseTags, tags map[string]string, value int64)
>>>>>>> 226fb2c5

var handlers = make(map[string]map[string]handlerFn) // Key1 - metricName; Key2 - "filterTag:filterVal"
var handlerMutex sync.RWMutex

// NewTestReporter create an instance of Reporter which can be used for driver to emit metric to console
func NewTestReporter(tags map[string]string) Reporter {
	reporter := &TestReporter{
		tags: make(map[string]string),
	}

	if tags != nil {
		mergeDictoRight(tags, reporter.tags)
	}

	return reporter
}

// InitMetrics is used to initialize the metrics map with the respective type
func (r *TestReporter) InitMetrics(metricMap map[MetricName]MetricType) {
	// This is a no-op for test reporter as it is already have a static list of metric to work with
}

// GetChildReporter creates the child reporter for this parent reporter
func (r *TestReporter) GetChildReporter(tags map[string]string) Reporter {

	sr := &TestReporter{
		tags: make(map[string]string),
	}

	// copy the parent tags as well
	mergeDictoRight(r.GetTags(), sr.GetTags())

	if tags != nil {
		mergeDictoRight(tags, sr.tags)
	}

	return sr
}

// GetTags returns the tags for this reporter object
func (r *TestReporter) GetTags() map[string]string {
	return r.tags
}

// IncCounter reports Counter metric to M3
func (r *TestReporter) IncCounter(name string, tags map[string]string, delta int64) {
	r.executeHandler(name, tags, delta)
}

// UpdateGauge reports Gauge type metric
func (r *TestReporter) UpdateGauge(name string, tags map[string]string, value int64) {
	r.executeHandler(name, tags, value)
}

func (r *TestReporter) executeHandler(name string, tags map[string]string, value int64) {
	handlerMutex.RLock()
	_, ok0 := handlers[``]
	_, ok1 := handlers[name]
	if ok0 || ok1 {
		if allHandler2, ok2 := handlers[``][``]; ok2 { // Global handler
			allHandler2(name, r.tags, tags, value)
		}
		if allHandler3, ok3 := handlers[name][``]; ok3 { // Handler for all metrics named 'name'
			allHandler3(name, r.tags, tags, value)
		}

		// TODO: technically, this is wrong, as we don't have the local tags overriding the struct tags, but this
		// has no practical effect in our current use of metrics, since we never override
		for _, q := range []map[string]string{r.tags, tags} {
			for filterTag, filterTagVal := range q {
				key2 := filterTag + `:` + filterTagVal
				if handler4, ok4 := handlers[``][key2]; ok4 { // Handler for this tag, any name
					handler4(name, r.tags, tags, value)
				}
				if handler5, ok5 := handlers[name][key2]; ok5 { // Handler for specifically this name and tag
					handler5(name, r.tags, tags, value)
				}
			}
		}
	}
	handlerMutex.RUnlock()
}

// RegisterHandler registers a handler (closure) that receives updates for a particular guage or counter based on the metric name and
// the name/value of one of the metric's tags. If the filterTag/Val are both empty, all updates to that metric will
// trigger the handler. If metricName is empty, all metrics matching the tag filter will pass through your function.
// A nil handler unregisters the handler for the given filter parameters
//
// Dev notes:
// * It is advisible to defer a call to unregister your handler when your test ends
// * Your handler can be called concurrently. Capture your own sync.Mutex if you must serialize
// * Counters report the delta; you must maintain the cumulative value of your counter if it is important
// * Your handler executes synchronously with the metrics code; DO NOT BLOCK
func RegisterHandler(metricName, filterTag, filterTagVal string, handler handlerFn) {
	defer handlerMutex.Unlock()
	handlerMutex.Lock()
	if _, ok := handlers[metricName]; !ok {
		handlers[metricName] = make(map[string]handlerFn)
	}

	key2 := filterTag + `:` + filterTagVal
	if key2 == `:` {
		key2 = ``
	}

	if handler == nil {
		delete(handlers[metricName], key2)
		if len(handlers[metricName]) == 0 {
			delete(handlers, metricName)
		}
		return
	}

	if hf, ok2 := handlers[metricName][key2]; ok2 {
		panic(fmt.Sprintf("Metrics handler %v (for '%s'/'%s') should have been unregistered", hf, metricName, key2))
	}

	handlers[metricName][key2] = handler
}

func newTestStopWatch(metricName string, reporter *TestReporter) *testStopWatch {
	watch := &testStopWatch{
		metricName: metricName,
		reporter:   reporter,
	}

	return watch
}

func (w *testStopWatch) Start() {
	w.startTime = time.Now()
}

func (w *testStopWatch) Stop() time.Duration {
	w.elasped = time.Since(w.startTime)

	return w.elasped
}

// StartTimer returns a Stopwatch which when stopped will report the metric to M3
func (r *TestReporter) StartTimer(name string, tags map[string]string) Stopwatch {
	w := newTestStopWatch(name, r)
	w.Start()
	return w
}

// RecordTimer should be used for measuring latency when you cannot start the stop watch.
func (r *TestReporter) RecordTimer(name string, tags map[string]string, d time.Duration) {
	r.executeHandler(name, tags, int64(d))
}<|MERGE_RESOLUTION|>--- conflicted
+++ resolved
@@ -40,13 +40,9 @@
 	}
 )
 
-<<<<<<< HEAD
 // HandlerFn is the handler function prototype for the test reporter; your provided functions must match
 // this type.
 type HandlerFn func(metricName string, baseTags, tags map[string]string, value int64)
-=======
-type handlerFn func(metricName string, baseTags, tags map[string]string, value int64)
->>>>>>> 226fb2c5
 
 var handlers = make(map[string]map[string]handlerFn) // Key1 - metricName; Key2 - "filterTag:filterVal"
 var handlerMutex sync.RWMutex
